// tslint:disable:no-consecutive-blank-lines ordered-imports align trailing-comma enum-naming
// tslint:disable:whitespace no-unbound-method no-trailing-whitespace
// tslint:disable:no-unused-variable
import { BaseContract, SubscriptionManager, PromiseWithTransactionHash } from '@0x/base-contract';
import { schemas } from '@0x/json-schemas';
import {
    BlockParam,
    BlockParamLiteral,
    BlockRange,
    CallData,
    ContractAbi,
    ContractArtifact,
    DecodedLogArgs,
    LogWithDecodedArgs,
    MethodAbi,
    TransactionReceiptWithDecodedLogs,
    TxData,
    TxDataPayable,
    SupportedProvider,
} from 'ethereum-types';
import { BigNumber, classUtils, logUtils, providerUtils } from '@0x/utils';
import {
    AwaitTransactionSuccessOpts,
    EventCallback,
    IndexedFilterValues,
    SendTransactionOpts,
    SimpleContractArtifact,
} from '@0x/types';
import { Web3Wrapper } from '@0x/web3-wrapper';
import { assert } from '@0x/assert';
import * as ethers from 'ethers';
// tslint:enable:no-unused-variable

export type ERC721ProxyEventArgs =
    | ERC721ProxyAuthorizedAddressAddedEventArgs
    | ERC721ProxyAuthorizedAddressRemovedEventArgs;

export enum ERC721ProxyEvents {
    AuthorizedAddressAdded = 'AuthorizedAddressAdded',
    AuthorizedAddressRemoved = 'AuthorizedAddressRemoved',
}

export interface ERC721ProxyAuthorizedAddressAddedEventArgs extends DecodedLogArgs {
    target: string;
    caller: string;
}

export interface ERC721ProxyAuthorizedAddressRemovedEventArgs extends DecodedLogArgs {
    target: string;
    caller: string;
}

/* istanbul ignore next */
// tslint:disable:no-parameter-reassignment
// tslint:disable-next-line:class-name
export class ERC721ProxyContract extends BaseContract {
    /**
     * @ignore
     */
    public static deployedBytecode =
        '0x608060405234801561001057600080fd5b50600436106100a35760003560e01c80639ad2674411610076578063b91816111161005b578063b9181611146103ea578063d39de6e914610431578063f2fde38b14610489576100a3565b80639ad2674414610374578063ae25532e146103ad576100a3565b806342f1181e146102be578063494503d4146102f357806370712939146103395780638da5cb5b1461036c575b7fffffffff00000000000000000000000000000000000000000000000000000000600035167fa85e59e4000000000000000000000000000000000000000000000000000000008114156102b857604080513381526001602082015290812054610177577f08c379a0000000000000000000000000000000000000000000000000000000006000527c20000000000000000000000000000000000000000000000000000000006020527c1553454e4445525f4e4f545f415554484f52495a454400000000000000604052600060605260646000fd5b50600160643503156101f4577f08c379a0000000000000000000000000000000000000000000000000000000006000527c20000000000000000000000000000000000000000000000000000000006020527c0e494e56414c49445f414d4f554e540000000000000000000000000000604052600060605260646000fd5b7f23b872dd000000000000000000000000000000000000000000000000000000006000526040602460043760043560206048820160443760288101356000806064600080855af1915050801561024657005b507f08c379a0000000000000000000000000000000000000000000000000000000006000527c20000000000000000000000000000000000000000000000000000000006020527c0f5452414e534645525f4641494c454400000000000000000000000000604052600060605260646000fd5b50600080fd5b6102f1600480360360208110156102d457600080fd5b503573ffffffffffffffffffffffffffffffffffffffff166104bc565b005b6103106004803603602081101561030957600080fd5b50356106a8565b6040805173ffffffffffffffffffffffffffffffffffffffff9092168252519081900360200190f35b6102f16004803603602081101561034f57600080fd5b503573ffffffffffffffffffffffffffffffffffffffff166106dc565b6103106109cf565b6102f16004803603604081101561038a57600080fd5b5073ffffffffffffffffffffffffffffffffffffffff81351690602001356109eb565b6103b5610d9c565b604080517fffffffff000000000000000000000000000000000000000000000000000000009092168252519081900360200190f35b61041d6004803603602081101561040057600080fd5b503573ffffffffffffffffffffffffffffffffffffffff16610dd2565b604080519115158252519081900360200190f35b610439610de7565b60408051602080825283518183015283519192839290830191858101910280838360005b8381101561047557818101518382015260200161045d565b505050509050019250505060405180910390f35b6102f16004803603602081101561049f57600080fd5b503573ffffffffffffffffffffffffffffffffffffffff16610e56565b60005473ffffffffffffffffffffffffffffffffffffffff16331461054257604080517f08c379a000000000000000000000000000000000000000000000000000000000815260206004820152601360248201527f4f4e4c595f434f4e54524143545f4f574e455200000000000000000000000000604482015290519081900360640190fd5b73ffffffffffffffffffffffffffffffffffffffff811660009081526001602052604090205460ff16156105d757604080517f08c379a000000000000000000000000000000000000000000000000000000000815260206004820152601960248201527f5441524745545f414c52454144595f415554484f52495a454400000000000000604482015290519081900360640190fd5b73ffffffffffffffffffffffffffffffffffffffff8116600081815260016020819052604080832080547fffffffffffffffffffffffffffffffffffffffffffffffffffffffffffffff00168317905560028054928301815583527f405787fa12a823e0f2b7631cc41b3ba8828b3321ca811111fa75cd3aa3bb5ace90910180547fffffffffffffffffffffffff00000000000000000000000000000000000000001684179055513392917f3147867c59d17e8fa9d522465651d44aae0a9e38f902f3475b97e58072f0ed4c91a350565b600281815481106106b557fe5b60009182526020909120015473ffffffffffffffffffffffffffffffffffffffff16905081565b60005473ffffffffffffffffffffffffffffffffffffffff16331461076257604080517f08c379a000000000000000000000000000000000000000000000000000000000815260206004820152601360248201527f4f4e4c595f434f4e54524143545f4f574e455200000000000000000000000000604482015290519081900360640190fd5b73ffffffffffffffffffffffffffffffffffffffff811660009081526001602052604090205460ff166107f657604080517f08c379a000000000000000000000000000000000000000000000000000000000815260206004820152601560248201527f5441524745545f4e4f545f415554484f52495a45440000000000000000000000604482015290519081900360640190fd5b73ffffffffffffffffffffffffffffffffffffffff8116600090815260016020526040812080547fffffffffffffffffffffffffffffffffffffffffffffffffffffffffffffff001690555b600254811015610988578173ffffffffffffffffffffffffffffffffffffffff166002828154811061087057fe5b60009182526020909120015473ffffffffffffffffffffffffffffffffffffffff16141561098057600280547fffffffffffffffffffffffffffffffffffffffffffffffffffffffffffffffff81019081106108c857fe5b6000918252602090912001546002805473ffffffffffffffffffffffffffffffffffffffff90921691839081106108fb57fe5b600091825260209091200180547fffffffffffffffffffffffff00000000000000000000000000000000000000001673ffffffffffffffffffffffffffffffffffffffff92909216919091179055600280547fffffffffffffffffffffffffffffffffffffffffffffffffffffffffffffffff019061097a9082610f3c565b50610988565b600101610842565b50604051339073ffffffffffffffffffffffffffffffffffffffff8316907f1f32c1b084e2de0713b8fb16bd46bb9df710a3dbeae2f3ca93af46e016dcc6b090600090a350565b60005473ffffffffffffffffffffffffffffffffffffffff1681565b60005473ffffffffffffffffffffffffffffffffffffffff163314610a7157604080517f08c379a000000000000000000000000000000000000000000000000000000000815260206004820152601360248201527f4f4e4c595f434f4e54524143545f4f574e455200000000000000000000000000604482015290519081900360640190fd5b73ffffffffffffffffffffffffffffffffffffffff821660009081526001602052604090205460ff16610b0557604080517f08c379a000000000000000000000000000000000000000000000000000000000815260206004820152601560248201527f5441524745545f4e4f545f415554484f52495a45440000000000000000000000604482015290519081900360640190fd5b6002548110610b7557604080517f08c379a000000000000000000000000000000000000000000000000000000000815260206004820152601360248201527f494e4445585f4f55545f4f465f424f554e445300000000000000000000000000604482015290519081900360640190fd5b8173ffffffffffffffffffffffffffffffffffffffff1660028281548110610b9957fe5b60009182526020909120015473ffffffffffffffffffffffffffffffffffffffff1614610c2757604080517f08c379a000000000000000000000000000000000000000000000000000000000815260206004820152601b60248201527f415554484f52495a45445f414444524553535f4d49534d415443480000000000604482015290519081900360640190fd5b73ffffffffffffffffffffffffffffffffffffffff8216600090815260016020526040902080547fffffffffffffffffffffffffffffffffffffffffffffffffffffffffffffff00169055600280547fffffffffffffffffffffffffffffffffffffffffffffffffffffffffffffffff8101908110610ca257fe5b6000918252602090912001546002805473ffffffffffffffffffffffffffffffffffffffff9092169183908110610cd557fe5b600091825260209091200180547fffffffffffffffffffffffff00000000000000000000000000000000000000001673ffffffffffffffffffffffffffffffffffffffff92909216919091179055600280547fffffffffffffffffffffffffffffffffffffffffffffffffffffffffffffffff0190610d549082610f3c565b50604051339073ffffffffffffffffffffffffffffffffffffffff8416907f1f32c1b084e2de0713b8fb16bd46bb9df710a3dbeae2f3ca93af46e016dcc6b090600090a35050565b604080517f455243373231546f6b656e28616464726573732c75696e7432353629000000008152905190819003601c0190205b90565b60016020526000908152604090205460ff1681565b60606002805480602002602001604051908101604052809291908181526020018280548015610e4c57602002820191906000526020600020905b815473ffffffffffffffffffffffffffffffffffffffff168152600190910190602001808311610e21575b5050505050905090565b60005473ffffffffffffffffffffffffffffffffffffffff163314610edc57604080517f08c379a000000000000000000000000000000000000000000000000000000000815260206004820152601360248201527f4f4e4c595f434f4e54524143545f4f574e455200000000000000000000000000604482015290519081900360640190fd5b73ffffffffffffffffffffffffffffffffffffffff811615610f3957600080547fffffffffffffffffffffffff00000000000000000000000000000000000000001673ffffffffffffffffffffffffffffffffffffffff83161790555b50565b815481835581811115610f6057600083815260209020610f60918101908301610f65565b505050565b610dcf91905b80821115610f7f5760008155600101610f6b565b509056fea265627a7a723158201e53a891f6df3931041b820f71387e9eecd97f7ea0d346c54fab37668bd022ec64736f6c634300050b0032';
    /**
     * Authorizes an address.
     */
    public addAuthorizedAddress = {
        /**
         * Sends an Ethereum transaction executing this method with the supplied parameters. This is a read/write
         * Ethereum operation and will cost gas.
         * @param target Address to authorize.
         * @param txData Additional data for transaction
         * @returns The hash of the transaction
         */
        async sendTransactionAsync(
            target: string,
            txData?: Partial<TxData> | undefined,
            opts: SendTransactionOpts = { shouldValidate: true },
        ): Promise<string> {
            assert.isString('target', target);
            const self = (this as any) as ERC721ProxyContract;
            const encodedData = self._strictEncodeArguments('addAuthorizedAddress(address)', [target.toLowerCase()]);
            const txDataWithDefaults = await BaseContract._applyDefaultsToTxDataAsync(
                {
                    to: self.address,
                    ...txData,
                    data: encodedData,
                },
                self._web3Wrapper.getContractDefaults(),
            );
            if (txDataWithDefaults.from !== undefined) {
                txDataWithDefaults.from = txDataWithDefaults.from.toLowerCase();
            }

            if (opts.shouldValidate !== false) {
                await self.addAuthorizedAddress.callAsync(target, txDataWithDefaults);
            }

            const txHash = await self._web3Wrapper.sendTransactionAsync(txDataWithDefaults);
            return txHash;
        },
        /**
         * Sends an Ethereum transaction and waits until the transaction has been successfully mined without reverting.
         * If the transaction was mined, but reverted, an error is thrown.
         * @param target Address to authorize.
         * @param txData Additional data for transaction
         * @param pollingIntervalMs Interval at which to poll for success
         * @returns A promise that resolves when the transaction is successful
         */
        awaitTransactionSuccessAsync(
            target: string,
            txData?: Partial<TxData>,
            opts: AwaitTransactionSuccessOpts = { shouldValidate: true },
        ): PromiseWithTransactionHash<TransactionReceiptWithDecodedLogs> {
            assert.isString('target', target);
            const self = (this as any) as ERC721ProxyContract;
            const txHashPromise = self.addAuthorizedAddress.sendTransactionAsync(target.toLowerCase(), txData, opts);
            return new PromiseWithTransactionHash<TransactionReceiptWithDecodedLogs>(
                txHashPromise,
                (async (): Promise<TransactionReceiptWithDecodedLogs> => {
                    // When the transaction hash resolves, wait for it to be mined.
                    return self._web3Wrapper.awaitTransactionSuccessAsync(
                        await txHashPromise,
                        opts.pollingIntervalMs,
                        opts.timeoutMs,
                    );
                })(),
            );
        },
        /**
         * Estimates the gas cost of sending an Ethereum transaction calling this method with these arguments.
         * @param target Address to authorize.
         * @param txData Additional data for transaction
         * @returns The hash of the transaction
         */
        async estimateGasAsync(target: string, txData?: Partial<TxData> | undefined): Promise<number> {
            assert.isString('target', target);
            const self = (this as any) as ERC721ProxyContract;
            const encodedData = self._strictEncodeArguments('addAuthorizedAddress(address)', [target.toLowerCase()]);
            const txDataWithDefaults = await BaseContract._applyDefaultsToTxDataAsync(
                {
                    to: self.address,
                    ...txData,
                    data: encodedData,
                },
                self._web3Wrapper.getContractDefaults(),
            );
            if (txDataWithDefaults.from !== undefined) {
                txDataWithDefaults.from = txDataWithDefaults.from.toLowerCase();
            }

            const gas = await self._web3Wrapper.estimateGasAsync(txDataWithDefaults);
            return gas;
        },
        /**
         * Sends a read-only call to the contract method. Returns the result that would happen if one were to send an
         * Ethereum transaction to this method, given the current state of the blockchain. Calls do not cost gas
         * since they don't modify state.
         * @param target Address to authorize.
         */
        async callAsync(target: string, callData: Partial<CallData> = {}, defaultBlock?: BlockParam): Promise<void> {
            assert.isString('target', target);
            assert.doesConformToSchema('callData', callData, schemas.callDataSchema, [
                schemas.addressSchema,
                schemas.numberSchema,
                schemas.jsNumber,
            ]);
            if (defaultBlock !== undefined) {
                assert.isBlockParam('defaultBlock', defaultBlock);
            }
            const self = (this as any) as ERC721ProxyContract;
            const encodedData = self._strictEncodeArguments('addAuthorizedAddress(address)', [target.toLowerCase()]);
            const callDataWithDefaults = await BaseContract._applyDefaultsToTxDataAsync(
                {
                    to: self.address,
                    ...callData,
                    data: encodedData,
                },
                self._web3Wrapper.getContractDefaults(),
            );
            callDataWithDefaults.from = callDataWithDefaults.from
                ? callDataWithDefaults.from.toLowerCase()
                : callDataWithDefaults.from;
            let rawCallResult;
            try {
                rawCallResult = await self._web3Wrapper.callAsync(callDataWithDefaults, defaultBlock);
            } catch (err) {
                BaseContract._throwIfThrownErrorIsRevertError(err);
                throw err;
            }
            BaseContract._throwIfCallResultIsRevertError(rawCallResult);
            const abiEncoder = self._lookupAbiEncoder('addAuthorizedAddress(address)');
            // tslint:disable boolean-naming
            const result = abiEncoder.strictDecodeReturnValue<void>(rawCallResult);
            // tslint:enable boolean-naming
            return result;
        },
        /**
         * Returns the ABI encoded transaction data needed to send an Ethereum transaction calling this method. Before
         * sending the Ethereum tx, this encoded tx data can first be sent to a separate signing service or can be used
         * to create a 0x transaction (see protocol spec for more details).
         * @param target Address to authorize.
         * @returns The ABI encoded transaction data as a string
         */
        getABIEncodedTransactionData(target: string): string {
            assert.isString('target', target);
            const self = (this as any) as ERC721ProxyContract;
            const abiEncodedTransactionData = self._strictEncodeArguments('addAuthorizedAddress(address)', [
                target.toLowerCase(),
            ]);
            return abiEncodedTransactionData;
        },
<<<<<<< HEAD
        /**
         * Decode the ABI-encoded transaction data into its input arguments
         * @param callData The ABI-encoded transaction data
         * @returns An array representing the input arguments in order. Keynames of nested structs are preserved.
         */
        getABIDecodedTransactionData(callData: string): [string] {
            const self = (this as any) as ERC721ProxyContract;
            const abiEncoder = self._lookupAbiEncoder('addAuthorizedAddress(address)');
            // tslint:disable boolean-naming
            const abiDecodedCallData = abiEncoder.strictDecode<[string]>(callData);
            return abiDecodedCallData;
        },
        /**
         * Decode the ABI-encoded return data from a transaction
         * @param returnData the data returned after transaction execution
         * @returns An array representing the output results in order.  Keynames of nested structs are preserved.
         */
        getABIDecodedReturnData(returnData: string): void {
            const self = (this as any) as ERC721ProxyContract;
            const abiEncoder = self._lookupAbiEncoder('addAuthorizedAddress(address)');
            // tslint:disable boolean-naming
            const abiDecodedReturnData = abiEncoder.strictDecodeReturnValue<void>(returnData);
            return abiDecodedReturnData;
        },
        /**
         * Returns the 4 byte function selector as a hex string.
         */
        getSelector(): string {
            const self = (this as any) as ERC721ProxyContract;
            const abiEncoder = self._lookupAbiEncoder('addAuthorizedAddress(address)');
            return abiEncoder.getSelector();
        },
=======
>>>>>>> 3fd29656
    };
    public authorities = {
        /**
         * Sends a read-only call to the contract method. Returns the result that would happen if one were to send an
         * Ethereum transaction to this method, given the current state of the blockchain. Calls do not cost gas
         * since they don't modify state.
         */
        async callAsync(
            index_0: BigNumber,
            callData: Partial<CallData> = {},
            defaultBlock?: BlockParam,
        ): Promise<string> {
            assert.isBigNumber('index_0', index_0);
            assert.doesConformToSchema('callData', callData, schemas.callDataSchema, [
                schemas.addressSchema,
                schemas.numberSchema,
                schemas.jsNumber,
            ]);
            if (defaultBlock !== undefined) {
                assert.isBlockParam('defaultBlock', defaultBlock);
            }
            const self = (this as any) as ERC721ProxyContract;
            const encodedData = self._strictEncodeArguments('authorities(uint256)', [index_0]);
            const callDataWithDefaults = await BaseContract._applyDefaultsToTxDataAsync(
                {
                    to: self.address,
                    ...callData,
                    data: encodedData,
                },
                self._web3Wrapper.getContractDefaults(),
            );
            callDataWithDefaults.from = callDataWithDefaults.from
                ? callDataWithDefaults.from.toLowerCase()
                : callDataWithDefaults.from;
            let rawCallResult;
            try {
                rawCallResult = await self._web3Wrapper.callAsync(callDataWithDefaults, defaultBlock);
            } catch (err) {
                BaseContract._throwIfThrownErrorIsRevertError(err);
                throw err;
            }
            BaseContract._throwIfCallResultIsRevertError(rawCallResult);
            const abiEncoder = self._lookupAbiEncoder('authorities(uint256)');
            // tslint:disable boolean-naming
            const result = abiEncoder.strictDecodeReturnValue<string>(rawCallResult);
            // tslint:enable boolean-naming
            return result;
        },
<<<<<<< HEAD
        /**
         * Returns the ABI encoded transaction data needed to send an Ethereum transaction calling this method. Before
         * sending the Ethereum tx, this encoded tx data can first be sent to a separate signing service or can be used
         * to create a 0x transaction (see protocol spec for more details).
         * @returns The ABI encoded transaction data as a string
         */
        getABIEncodedTransactionData(index_0: BigNumber): string {
            assert.isBigNumber('index_0', index_0);
            const self = (this as any) as ERC721ProxyContract;
            const abiEncodedTransactionData = self._strictEncodeArguments('authorities(uint256)', [index_0]);
            return abiEncodedTransactionData;
        },
        /**
         * Decode the ABI-encoded transaction data into its input arguments
         * @param callData The ABI-encoded transaction data
         * @returns An array representing the input arguments in order. Keynames of nested structs are preserved.
         */
        getABIDecodedTransactionData(callData: string): BigNumber {
            const self = (this as any) as ERC721ProxyContract;
            const abiEncoder = self._lookupAbiEncoder('authorities(uint256)');
            // tslint:disable boolean-naming
            const abiDecodedCallData = abiEncoder.strictDecode<BigNumber>(callData);
            return abiDecodedCallData;
        },
        /**
         * Decode the ABI-encoded return data from a transaction
         * @param returnData the data returned after transaction execution
         * @returns An array representing the output results in order.  Keynames of nested structs are preserved.
         */
        getABIDecodedReturnData(returnData: string): string {
            const self = (this as any) as ERC721ProxyContract;
            const abiEncoder = self._lookupAbiEncoder('authorities(uint256)');
            // tslint:disable boolean-naming
            const abiDecodedReturnData = abiEncoder.strictDecodeReturnValue<string>(returnData);
            return abiDecodedReturnData;
        },
        /**
         * Returns the 4 byte function selector as a hex string.
         */
        getSelector(): string {
            const self = (this as any) as ERC721ProxyContract;
            const abiEncoder = self._lookupAbiEncoder('authorities(uint256)');
            return abiEncoder.getSelector();
        },
=======
>>>>>>> 3fd29656
    };
    /**
     * Removes authorizion of an address.
     */
    public removeAuthorizedAddress = {
        /**
         * Sends an Ethereum transaction executing this method with the supplied parameters. This is a read/write
         * Ethereum operation and will cost gas.
         * @param target Address to remove authorization from.
         * @param txData Additional data for transaction
         * @returns The hash of the transaction
         */
        async sendTransactionAsync(
            target: string,
            txData?: Partial<TxData> | undefined,
            opts: SendTransactionOpts = { shouldValidate: true },
        ): Promise<string> {
            assert.isString('target', target);
            const self = (this as any) as ERC721ProxyContract;
            const encodedData = self._strictEncodeArguments('removeAuthorizedAddress(address)', [target.toLowerCase()]);
            const txDataWithDefaults = await BaseContract._applyDefaultsToTxDataAsync(
                {
                    to: self.address,
                    ...txData,
                    data: encodedData,
                },
                self._web3Wrapper.getContractDefaults(),
            );
            if (txDataWithDefaults.from !== undefined) {
                txDataWithDefaults.from = txDataWithDefaults.from.toLowerCase();
            }

            if (opts.shouldValidate !== false) {
                await self.removeAuthorizedAddress.callAsync(target, txDataWithDefaults);
            }

            const txHash = await self._web3Wrapper.sendTransactionAsync(txDataWithDefaults);
            return txHash;
        },
        /**
         * Sends an Ethereum transaction and waits until the transaction has been successfully mined without reverting.
         * If the transaction was mined, but reverted, an error is thrown.
         * @param target Address to remove authorization from.
         * @param txData Additional data for transaction
         * @param pollingIntervalMs Interval at which to poll for success
         * @returns A promise that resolves when the transaction is successful
         */
        awaitTransactionSuccessAsync(
            target: string,
            txData?: Partial<TxData>,
            opts: AwaitTransactionSuccessOpts = { shouldValidate: true },
        ): PromiseWithTransactionHash<TransactionReceiptWithDecodedLogs> {
            assert.isString('target', target);
            const self = (this as any) as ERC721ProxyContract;
            const txHashPromise = self.removeAuthorizedAddress.sendTransactionAsync(target.toLowerCase(), txData, opts);
            return new PromiseWithTransactionHash<TransactionReceiptWithDecodedLogs>(
                txHashPromise,
                (async (): Promise<TransactionReceiptWithDecodedLogs> => {
                    // When the transaction hash resolves, wait for it to be mined.
                    return self._web3Wrapper.awaitTransactionSuccessAsync(
                        await txHashPromise,
                        opts.pollingIntervalMs,
                        opts.timeoutMs,
                    );
                })(),
            );
        },
        /**
         * Estimates the gas cost of sending an Ethereum transaction calling this method with these arguments.
         * @param target Address to remove authorization from.
         * @param txData Additional data for transaction
         * @returns The hash of the transaction
         */
        async estimateGasAsync(target: string, txData?: Partial<TxData> | undefined): Promise<number> {
            assert.isString('target', target);
            const self = (this as any) as ERC721ProxyContract;
            const encodedData = self._strictEncodeArguments('removeAuthorizedAddress(address)', [target.toLowerCase()]);
            const txDataWithDefaults = await BaseContract._applyDefaultsToTxDataAsync(
                {
                    to: self.address,
                    ...txData,
                    data: encodedData,
                },
                self._web3Wrapper.getContractDefaults(),
            );
            if (txDataWithDefaults.from !== undefined) {
                txDataWithDefaults.from = txDataWithDefaults.from.toLowerCase();
            }

            const gas = await self._web3Wrapper.estimateGasAsync(txDataWithDefaults);
            return gas;
        },
        /**
         * Sends a read-only call to the contract method. Returns the result that would happen if one were to send an
         * Ethereum transaction to this method, given the current state of the blockchain. Calls do not cost gas
         * since they don't modify state.
         * @param target Address to remove authorization from.
         */
        async callAsync(target: string, callData: Partial<CallData> = {}, defaultBlock?: BlockParam): Promise<void> {
            assert.isString('target', target);
            assert.doesConformToSchema('callData', callData, schemas.callDataSchema, [
                schemas.addressSchema,
                schemas.numberSchema,
                schemas.jsNumber,
            ]);
            if (defaultBlock !== undefined) {
                assert.isBlockParam('defaultBlock', defaultBlock);
            }
            const self = (this as any) as ERC721ProxyContract;
            const encodedData = self._strictEncodeArguments('removeAuthorizedAddress(address)', [target.toLowerCase()]);
            const callDataWithDefaults = await BaseContract._applyDefaultsToTxDataAsync(
                {
                    to: self.address,
                    ...callData,
                    data: encodedData,
                },
                self._web3Wrapper.getContractDefaults(),
            );
            callDataWithDefaults.from = callDataWithDefaults.from
                ? callDataWithDefaults.from.toLowerCase()
                : callDataWithDefaults.from;
            let rawCallResult;
            try {
                rawCallResult = await self._web3Wrapper.callAsync(callDataWithDefaults, defaultBlock);
            } catch (err) {
                BaseContract._throwIfThrownErrorIsRevertError(err);
                throw err;
            }
            BaseContract._throwIfCallResultIsRevertError(rawCallResult);
            const abiEncoder = self._lookupAbiEncoder('removeAuthorizedAddress(address)');
            // tslint:disable boolean-naming
            const result = abiEncoder.strictDecodeReturnValue<void>(rawCallResult);
            // tslint:enable boolean-naming
            return result;
        },
        /**
         * Returns the ABI encoded transaction data needed to send an Ethereum transaction calling this method. Before
         * sending the Ethereum tx, this encoded tx data can first be sent to a separate signing service or can be used
         * to create a 0x transaction (see protocol spec for more details).
         * @param target Address to remove authorization from.
         * @returns The ABI encoded transaction data as a string
         */
        getABIEncodedTransactionData(target: string): string {
            assert.isString('target', target);
            const self = (this as any) as ERC721ProxyContract;
            const abiEncodedTransactionData = self._strictEncodeArguments('removeAuthorizedAddress(address)', [
                target.toLowerCase(),
            ]);
            return abiEncodedTransactionData;
        },
<<<<<<< HEAD
        /**
         * Decode the ABI-encoded transaction data into its input arguments
         * @param callData The ABI-encoded transaction data
         * @returns An array representing the input arguments in order. Keynames of nested structs are preserved.
         */
        getABIDecodedTransactionData(callData: string): [string] {
            const self = (this as any) as ERC721ProxyContract;
            const abiEncoder = self._lookupAbiEncoder('removeAuthorizedAddress(address)');
            // tslint:disable boolean-naming
            const abiDecodedCallData = abiEncoder.strictDecode<[string]>(callData);
            return abiDecodedCallData;
        },
        /**
         * Decode the ABI-encoded return data from a transaction
         * @param returnData the data returned after transaction execution
         * @returns An array representing the output results in order.  Keynames of nested structs are preserved.
         */
        getABIDecodedReturnData(returnData: string): void {
            const self = (this as any) as ERC721ProxyContract;
            const abiEncoder = self._lookupAbiEncoder('removeAuthorizedAddress(address)');
            // tslint:disable boolean-naming
            const abiDecodedReturnData = abiEncoder.strictDecodeReturnValue<void>(returnData);
            return abiDecodedReturnData;
        },
        /**
         * Returns the 4 byte function selector as a hex string.
         */
        getSelector(): string {
            const self = (this as any) as ERC721ProxyContract;
            const abiEncoder = self._lookupAbiEncoder('removeAuthorizedAddress(address)');
            return abiEncoder.getSelector();
        },
=======
>>>>>>> 3fd29656
    };
    public owner = {
        /**
         * Sends a read-only call to the contract method. Returns the result that would happen if one were to send an
         * Ethereum transaction to this method, given the current state of the blockchain. Calls do not cost gas
         * since they don't modify state.
         */
        async callAsync(callData: Partial<CallData> = {}, defaultBlock?: BlockParam): Promise<string> {
            assert.doesConformToSchema('callData', callData, schemas.callDataSchema, [
                schemas.addressSchema,
                schemas.numberSchema,
                schemas.jsNumber,
            ]);
            if (defaultBlock !== undefined) {
                assert.isBlockParam('defaultBlock', defaultBlock);
            }
            const self = (this as any) as ERC721ProxyContract;
            const encodedData = self._strictEncodeArguments('owner()', []);
            const callDataWithDefaults = await BaseContract._applyDefaultsToTxDataAsync(
                {
                    to: self.address,
                    ...callData,
                    data: encodedData,
                },
                self._web3Wrapper.getContractDefaults(),
            );
            callDataWithDefaults.from = callDataWithDefaults.from
                ? callDataWithDefaults.from.toLowerCase()
                : callDataWithDefaults.from;
            let rawCallResult;
            try {
                rawCallResult = await self._web3Wrapper.callAsync(callDataWithDefaults, defaultBlock);
            } catch (err) {
                BaseContract._throwIfThrownErrorIsRevertError(err);
                throw err;
            }
            BaseContract._throwIfCallResultIsRevertError(rawCallResult);
            const abiEncoder = self._lookupAbiEncoder('owner()');
            // tslint:disable boolean-naming
            const result = abiEncoder.strictDecodeReturnValue<string>(rawCallResult);
            // tslint:enable boolean-naming
            return result;
        },
<<<<<<< HEAD
        /**
         * Returns the ABI encoded transaction data needed to send an Ethereum transaction calling this method. Before
         * sending the Ethereum tx, this encoded tx data can first be sent to a separate signing service or can be used
         * to create a 0x transaction (see protocol spec for more details).
         * @returns The ABI encoded transaction data as a string
         */
        getABIEncodedTransactionData(): string {
            const self = (this as any) as ERC721ProxyContract;
            const abiEncodedTransactionData = self._strictEncodeArguments('owner()', []);
            return abiEncodedTransactionData;
        },
        /**
         * Decode the ABI-encoded transaction data into its input arguments
         * @param callData The ABI-encoded transaction data
         * @returns An array representing the input arguments in order. Keynames of nested structs are preserved.
         */
        getABIDecodedTransactionData(callData: string): void {
            const self = (this as any) as ERC721ProxyContract;
            const abiEncoder = self._lookupAbiEncoder('owner()');
            // tslint:disable boolean-naming
            const abiDecodedCallData = abiEncoder.strictDecode<void>(callData);
            return abiDecodedCallData;
        },
        /**
         * Decode the ABI-encoded return data from a transaction
         * @param returnData the data returned after transaction execution
         * @returns An array representing the output results in order.  Keynames of nested structs are preserved.
         */
        getABIDecodedReturnData(returnData: string): string {
            const self = (this as any) as ERC721ProxyContract;
            const abiEncoder = self._lookupAbiEncoder('owner()');
            // tslint:disable boolean-naming
            const abiDecodedReturnData = abiEncoder.strictDecodeReturnValue<string>(returnData);
            return abiDecodedReturnData;
        },
        /**
         * Returns the 4 byte function selector as a hex string.
         */
        getSelector(): string {
            const self = (this as any) as ERC721ProxyContract;
            const abiEncoder = self._lookupAbiEncoder('owner()');
            return abiEncoder.getSelector();
        },
=======
>>>>>>> 3fd29656
    };
    /**
     * Removes authorizion of an address.
     */
    public removeAuthorizedAddressAtIndex = {
        /**
         * Sends an Ethereum transaction executing this method with the supplied parameters. This is a read/write
         * Ethereum operation and will cost gas.
         * @param target Address to remove authorization from.
         * @param index Index of target in authorities array.
         * @param txData Additional data for transaction
         * @returns The hash of the transaction
         */
        async sendTransactionAsync(
            target: string,
            index: BigNumber,
            txData?: Partial<TxData> | undefined,
            opts: SendTransactionOpts = { shouldValidate: true },
        ): Promise<string> {
            assert.isString('target', target);
            assert.isBigNumber('index', index);
            const self = (this as any) as ERC721ProxyContract;
            const encodedData = self._strictEncodeArguments('removeAuthorizedAddressAtIndex(address,uint256)', [
                target.toLowerCase(),
                index,
            ]);
            const txDataWithDefaults = await BaseContract._applyDefaultsToTxDataAsync(
                {
                    to: self.address,
                    ...txData,
                    data: encodedData,
                },
                self._web3Wrapper.getContractDefaults(),
            );
            if (txDataWithDefaults.from !== undefined) {
                txDataWithDefaults.from = txDataWithDefaults.from.toLowerCase();
            }

            if (opts.shouldValidate !== false) {
                await self.removeAuthorizedAddressAtIndex.callAsync(target, index, txDataWithDefaults);
            }

            const txHash = await self._web3Wrapper.sendTransactionAsync(txDataWithDefaults);
            return txHash;
        },
        /**
         * Sends an Ethereum transaction and waits until the transaction has been successfully mined without reverting.
         * If the transaction was mined, but reverted, an error is thrown.
         * @param target Address to remove authorization from.
         * @param index Index of target in authorities array.
         * @param txData Additional data for transaction
         * @param pollingIntervalMs Interval at which to poll for success
         * @returns A promise that resolves when the transaction is successful
         */
        awaitTransactionSuccessAsync(
            target: string,
            index: BigNumber,
            txData?: Partial<TxData>,
            opts: AwaitTransactionSuccessOpts = { shouldValidate: true },
        ): PromiseWithTransactionHash<TransactionReceiptWithDecodedLogs> {
            assert.isString('target', target);
            assert.isBigNumber('index', index);
            const self = (this as any) as ERC721ProxyContract;
            const txHashPromise = self.removeAuthorizedAddressAtIndex.sendTransactionAsync(
                target.toLowerCase(),
                index,
                txData,
                opts,
            );
            return new PromiseWithTransactionHash<TransactionReceiptWithDecodedLogs>(
                txHashPromise,
                (async (): Promise<TransactionReceiptWithDecodedLogs> => {
                    // When the transaction hash resolves, wait for it to be mined.
                    return self._web3Wrapper.awaitTransactionSuccessAsync(
                        await txHashPromise,
                        opts.pollingIntervalMs,
                        opts.timeoutMs,
                    );
                })(),
            );
        },
        /**
         * Estimates the gas cost of sending an Ethereum transaction calling this method with these arguments.
         * @param target Address to remove authorization from.
         * @param index Index of target in authorities array.
         * @param txData Additional data for transaction
         * @returns The hash of the transaction
         */
        async estimateGasAsync(
            target: string,
            index: BigNumber,
            txData?: Partial<TxData> | undefined,
        ): Promise<number> {
            assert.isString('target', target);
            assert.isBigNumber('index', index);
            const self = (this as any) as ERC721ProxyContract;
            const encodedData = self._strictEncodeArguments('removeAuthorizedAddressAtIndex(address,uint256)', [
                target.toLowerCase(),
                index,
            ]);
            const txDataWithDefaults = await BaseContract._applyDefaultsToTxDataAsync(
                {
                    to: self.address,
                    ...txData,
                    data: encodedData,
                },
                self._web3Wrapper.getContractDefaults(),
            );
            if (txDataWithDefaults.from !== undefined) {
                txDataWithDefaults.from = txDataWithDefaults.from.toLowerCase();
            }

            const gas = await self._web3Wrapper.estimateGasAsync(txDataWithDefaults);
            return gas;
        },
        /**
         * Sends a read-only call to the contract method. Returns the result that would happen if one were to send an
         * Ethereum transaction to this method, given the current state of the blockchain. Calls do not cost gas
         * since they don't modify state.
         * @param target Address to remove authorization from.
         * @param index Index of target in authorities array.
         */
        async callAsync(
            target: string,
            index: BigNumber,
            callData: Partial<CallData> = {},
            defaultBlock?: BlockParam,
        ): Promise<void> {
            assert.isString('target', target);
            assert.isBigNumber('index', index);
            assert.doesConformToSchema('callData', callData, schemas.callDataSchema, [
                schemas.addressSchema,
                schemas.numberSchema,
                schemas.jsNumber,
            ]);
            if (defaultBlock !== undefined) {
                assert.isBlockParam('defaultBlock', defaultBlock);
            }
            const self = (this as any) as ERC721ProxyContract;
            const encodedData = self._strictEncodeArguments('removeAuthorizedAddressAtIndex(address,uint256)', [
                target.toLowerCase(),
                index,
            ]);
            const callDataWithDefaults = await BaseContract._applyDefaultsToTxDataAsync(
                {
                    to: self.address,
                    ...callData,
                    data: encodedData,
                },
                self._web3Wrapper.getContractDefaults(),
            );
            callDataWithDefaults.from = callDataWithDefaults.from
                ? callDataWithDefaults.from.toLowerCase()
                : callDataWithDefaults.from;
            let rawCallResult;
            try {
                rawCallResult = await self._web3Wrapper.callAsync(callDataWithDefaults, defaultBlock);
            } catch (err) {
                BaseContract._throwIfThrownErrorIsRevertError(err);
                throw err;
            }
            BaseContract._throwIfCallResultIsRevertError(rawCallResult);
            const abiEncoder = self._lookupAbiEncoder('removeAuthorizedAddressAtIndex(address,uint256)');
            // tslint:disable boolean-naming
            const result = abiEncoder.strictDecodeReturnValue<void>(rawCallResult);
            // tslint:enable boolean-naming
            return result;
        },
        /**
         * Returns the ABI encoded transaction data needed to send an Ethereum transaction calling this method. Before
         * sending the Ethereum tx, this encoded tx data can first be sent to a separate signing service or can be used
         * to create a 0x transaction (see protocol spec for more details).
         * @param target Address to remove authorization from.
         * @param index Index of target in authorities array.
         * @returns The ABI encoded transaction data as a string
         */
        getABIEncodedTransactionData(target: string, index: BigNumber): string {
            assert.isString('target', target);
            assert.isBigNumber('index', index);
            const self = (this as any) as ERC721ProxyContract;
            const abiEncodedTransactionData = self._strictEncodeArguments(
                'removeAuthorizedAddressAtIndex(address,uint256)',
                [target.toLowerCase(), index],
            );
            return abiEncodedTransactionData;
        },
<<<<<<< HEAD
        /**
         * Decode the ABI-encoded transaction data into its input arguments
         * @param callData The ABI-encoded transaction data
         * @returns An array representing the input arguments in order. Keynames of nested structs are preserved.
         */
        getABIDecodedTransactionData(callData: string): [string, BigNumber] {
            const self = (this as any) as ERC721ProxyContract;
            const abiEncoder = self._lookupAbiEncoder('removeAuthorizedAddressAtIndex(address,uint256)');
            // tslint:disable boolean-naming
            const abiDecodedCallData = abiEncoder.strictDecode<[string, BigNumber]>(callData);
            return abiDecodedCallData;
        },
        /**
         * Decode the ABI-encoded return data from a transaction
         * @param returnData the data returned after transaction execution
         * @returns An array representing the output results in order.  Keynames of nested structs are preserved.
         */
        getABIDecodedReturnData(returnData: string): void {
            const self = (this as any) as ERC721ProxyContract;
            const abiEncoder = self._lookupAbiEncoder('removeAuthorizedAddressAtIndex(address,uint256)');
            // tslint:disable boolean-naming
            const abiDecodedReturnData = abiEncoder.strictDecodeReturnValue<void>(returnData);
            return abiDecodedReturnData;
        },
        /**
         * Returns the 4 byte function selector as a hex string.
         */
        getSelector(): string {
            const self = (this as any) as ERC721ProxyContract;
            const abiEncoder = self._lookupAbiEncoder('removeAuthorizedAddressAtIndex(address,uint256)');
            return abiEncoder.getSelector();
        },
=======
>>>>>>> 3fd29656
    };
    /**
     * Gets the proxy id associated with the proxy address.
     */
    public getProxyId = {
        /**
         * Sends a read-only call to the contract method. Returns the result that would happen if one were to send an
         * Ethereum transaction to this method, given the current state of the blockchain. Calls do not cost gas
         * since they don't modify state.
         * @returns Proxy id.
         */
        async callAsync(callData: Partial<CallData> = {}, defaultBlock?: BlockParam): Promise<string> {
            assert.doesConformToSchema('callData', callData, schemas.callDataSchema, [
                schemas.addressSchema,
                schemas.numberSchema,
                schemas.jsNumber,
            ]);
            if (defaultBlock !== undefined) {
                assert.isBlockParam('defaultBlock', defaultBlock);
            }
            const self = (this as any) as ERC721ProxyContract;
            const encodedData = self._strictEncodeArguments('getProxyId()', []);
            const encodedDataBytes = Buffer.from(encodedData.substr(2), 'hex');

            let rawCallResult;
            try {
                rawCallResult = await self._evmExecAsync(encodedDataBytes);
            } catch (err) {
                BaseContract._throwIfThrownErrorIsRevertError(err);
                throw err;
            }
            BaseContract._throwIfCallResultIsRevertError(rawCallResult);

            const abiEncoder = self._lookupAbiEncoder('getProxyId()');
            // tslint:disable boolean-naming
            const result = abiEncoder.strictDecodeReturnValue<string>(rawCallResult);
            // tslint:enable boolean-naming
            return result;
        },
<<<<<<< HEAD
        /**
         * Returns the ABI encoded transaction data needed to send an Ethereum transaction calling this method. Before
         * sending the Ethereum tx, this encoded tx data can first be sent to a separate signing service or can be used
         * to create a 0x transaction (see protocol spec for more details).
         * @returns The ABI encoded transaction data as a string
         */
        getABIEncodedTransactionData(): string {
            const self = (this as any) as ERC721ProxyContract;
            const abiEncodedTransactionData = self._strictEncodeArguments('getProxyId()', []);
            return abiEncodedTransactionData;
        },
        /**
         * Decode the ABI-encoded transaction data into its input arguments
         * @param callData The ABI-encoded transaction data
         * @returns An array representing the input arguments in order. Keynames of nested structs are preserved.
         */
        getABIDecodedTransactionData(callData: string): void {
            const self = (this as any) as ERC721ProxyContract;
            const abiEncoder = self._lookupAbiEncoder('getProxyId()');
            // tslint:disable boolean-naming
            const abiDecodedCallData = abiEncoder.strictDecode<void>(callData);
            return abiDecodedCallData;
        },
        /**
         * Decode the ABI-encoded return data from a transaction
         * @param returnData the data returned after transaction execution
         * @returns An array representing the output results in order.  Keynames of nested structs are preserved.
         */
        getABIDecodedReturnData(returnData: string): string {
            const self = (this as any) as ERC721ProxyContract;
            const abiEncoder = self._lookupAbiEncoder('getProxyId()');
            // tslint:disable boolean-naming
            const abiDecodedReturnData = abiEncoder.strictDecodeReturnValue<string>(returnData);
            return abiDecodedReturnData;
        },
        /**
         * Returns the 4 byte function selector as a hex string.
         */
        getSelector(): string {
            const self = (this as any) as ERC721ProxyContract;
            const abiEncoder = self._lookupAbiEncoder('getProxyId()');
            return abiEncoder.getSelector();
        },
=======
>>>>>>> 3fd29656
    };
    public authorized = {
        /**
         * Sends a read-only call to the contract method. Returns the result that would happen if one were to send an
         * Ethereum transaction to this method, given the current state of the blockchain. Calls do not cost gas
         * since they don't modify state.
         */
        async callAsync(
            index_0: string,
            callData: Partial<CallData> = {},
            defaultBlock?: BlockParam,
        ): Promise<boolean> {
            assert.isString('index_0', index_0);
            assert.doesConformToSchema('callData', callData, schemas.callDataSchema, [
                schemas.addressSchema,
                schemas.numberSchema,
                schemas.jsNumber,
            ]);
            if (defaultBlock !== undefined) {
                assert.isBlockParam('defaultBlock', defaultBlock);
            }
            const self = (this as any) as ERC721ProxyContract;
            const encodedData = self._strictEncodeArguments('authorized(address)', [index_0.toLowerCase()]);
            const callDataWithDefaults = await BaseContract._applyDefaultsToTxDataAsync(
                {
                    to: self.address,
                    ...callData,
                    data: encodedData,
                },
                self._web3Wrapper.getContractDefaults(),
            );
            callDataWithDefaults.from = callDataWithDefaults.from
                ? callDataWithDefaults.from.toLowerCase()
                : callDataWithDefaults.from;
            let rawCallResult;
            try {
                rawCallResult = await self._web3Wrapper.callAsync(callDataWithDefaults, defaultBlock);
            } catch (err) {
                BaseContract._throwIfThrownErrorIsRevertError(err);
                throw err;
            }
            BaseContract._throwIfCallResultIsRevertError(rawCallResult);
            const abiEncoder = self._lookupAbiEncoder('authorized(address)');
            // tslint:disable boolean-naming
            const result = abiEncoder.strictDecodeReturnValue<boolean>(rawCallResult);
            // tslint:enable boolean-naming
            return result;
        },
<<<<<<< HEAD
        /**
         * Returns the ABI encoded transaction data needed to send an Ethereum transaction calling this method. Before
         * sending the Ethereum tx, this encoded tx data can first be sent to a separate signing service or can be used
         * to create a 0x transaction (see protocol spec for more details).
         * @returns The ABI encoded transaction data as a string
         */
        getABIEncodedTransactionData(index_0: string): string {
            assert.isString('index_0', index_0);
            const self = (this as any) as ERC721ProxyContract;
            const abiEncodedTransactionData = self._strictEncodeArguments('authorized(address)', [
                index_0.toLowerCase(),
            ]);
            return abiEncodedTransactionData;
        },
        /**
         * Decode the ABI-encoded transaction data into its input arguments
         * @param callData The ABI-encoded transaction data
         * @returns An array representing the input arguments in order. Keynames of nested structs are preserved.
         */
        getABIDecodedTransactionData(callData: string): string {
            const self = (this as any) as ERC721ProxyContract;
            const abiEncoder = self._lookupAbiEncoder('authorized(address)');
            // tslint:disable boolean-naming
            const abiDecodedCallData = abiEncoder.strictDecode<string>(callData);
            return abiDecodedCallData;
        },
        /**
         * Decode the ABI-encoded return data from a transaction
         * @param returnData the data returned after transaction execution
         * @returns An array representing the output results in order.  Keynames of nested structs are preserved.
         */
        getABIDecodedReturnData(returnData: string): boolean {
            const self = (this as any) as ERC721ProxyContract;
            const abiEncoder = self._lookupAbiEncoder('authorized(address)');
            // tslint:disable boolean-naming
            const abiDecodedReturnData = abiEncoder.strictDecodeReturnValue<boolean>(returnData);
            return abiDecodedReturnData;
        },
        /**
         * Returns the 4 byte function selector as a hex string.
         */
        getSelector(): string {
            const self = (this as any) as ERC721ProxyContract;
            const abiEncoder = self._lookupAbiEncoder('authorized(address)');
            return abiEncoder.getSelector();
        },
=======
>>>>>>> 3fd29656
    };
    /**
     * Gets all authorized addresses.
     */
    public getAuthorizedAddresses = {
        /**
         * Sends a read-only call to the contract method. Returns the result that would happen if one were to send an
         * Ethereum transaction to this method, given the current state of the blockchain. Calls do not cost gas
         * since they don't modify state.
         * @returns Array of authorized addresses.
         */
        async callAsync(callData: Partial<CallData> = {}, defaultBlock?: BlockParam): Promise<string[]> {
            assert.doesConformToSchema('callData', callData, schemas.callDataSchema, [
                schemas.addressSchema,
                schemas.numberSchema,
                schemas.jsNumber,
            ]);
            if (defaultBlock !== undefined) {
                assert.isBlockParam('defaultBlock', defaultBlock);
            }
            const self = (this as any) as ERC721ProxyContract;
            const encodedData = self._strictEncodeArguments('getAuthorizedAddresses()', []);
            const callDataWithDefaults = await BaseContract._applyDefaultsToTxDataAsync(
                {
                    to: self.address,
                    ...callData,
                    data: encodedData,
                },
                self._web3Wrapper.getContractDefaults(),
            );
            callDataWithDefaults.from = callDataWithDefaults.from
                ? callDataWithDefaults.from.toLowerCase()
                : callDataWithDefaults.from;
            let rawCallResult;
            try {
                rawCallResult = await self._web3Wrapper.callAsync(callDataWithDefaults, defaultBlock);
            } catch (err) {
                BaseContract._throwIfThrownErrorIsRevertError(err);
                throw err;
            }
            BaseContract._throwIfCallResultIsRevertError(rawCallResult);
            const abiEncoder = self._lookupAbiEncoder('getAuthorizedAddresses()');
            // tslint:disable boolean-naming
            const result = abiEncoder.strictDecodeReturnValue<string[]>(rawCallResult);
            // tslint:enable boolean-naming
            return result;
        },
<<<<<<< HEAD
        /**
         * Returns the ABI encoded transaction data needed to send an Ethereum transaction calling this method. Before
         * sending the Ethereum tx, this encoded tx data can first be sent to a separate signing service or can be used
         * to create a 0x transaction (see protocol spec for more details).
         * @returns The ABI encoded transaction data as a string
         */
        getABIEncodedTransactionData(): string {
            const self = (this as any) as ERC721ProxyContract;
            const abiEncodedTransactionData = self._strictEncodeArguments('getAuthorizedAddresses()', []);
            return abiEncodedTransactionData;
        },
        /**
         * Decode the ABI-encoded transaction data into its input arguments
         * @param callData The ABI-encoded transaction data
         * @returns An array representing the input arguments in order. Keynames of nested structs are preserved.
         */
        getABIDecodedTransactionData(callData: string): void {
            const self = (this as any) as ERC721ProxyContract;
            const abiEncoder = self._lookupAbiEncoder('getAuthorizedAddresses()');
            // tslint:disable boolean-naming
            const abiDecodedCallData = abiEncoder.strictDecode<void>(callData);
            return abiDecodedCallData;
        },
        /**
         * Decode the ABI-encoded return data from a transaction
         * @param returnData the data returned after transaction execution
         * @returns An array representing the output results in order.  Keynames of nested structs are preserved.
         */
        getABIDecodedReturnData(returnData: string): string[] {
            const self = (this as any) as ERC721ProxyContract;
            const abiEncoder = self._lookupAbiEncoder('getAuthorizedAddresses()');
            // tslint:disable boolean-naming
            const abiDecodedReturnData = abiEncoder.strictDecodeReturnValue<string[]>(returnData);
            return abiDecodedReturnData;
        },
        /**
         * Returns the 4 byte function selector as a hex string.
         */
        getSelector(): string {
            const self = (this as any) as ERC721ProxyContract;
            const abiEncoder = self._lookupAbiEncoder('getAuthorizedAddresses()');
            return abiEncoder.getSelector();
        },
=======
>>>>>>> 3fd29656
    };
    public transferOwnership = {
        /**
         * Sends an Ethereum transaction executing this method with the supplied parameters. This is a read/write
         * Ethereum operation and will cost gas.
         * @param txData Additional data for transaction
         * @returns The hash of the transaction
         */
        async sendTransactionAsync(
            newOwner: string,
            txData?: Partial<TxData> | undefined,
            opts: SendTransactionOpts = { shouldValidate: true },
        ): Promise<string> {
            assert.isString('newOwner', newOwner);
            const self = (this as any) as ERC721ProxyContract;
            const encodedData = self._strictEncodeArguments('transferOwnership(address)', [newOwner.toLowerCase()]);
            const txDataWithDefaults = await BaseContract._applyDefaultsToTxDataAsync(
                {
                    to: self.address,
                    ...txData,
                    data: encodedData,
                },
                self._web3Wrapper.getContractDefaults(),
            );
            if (txDataWithDefaults.from !== undefined) {
                txDataWithDefaults.from = txDataWithDefaults.from.toLowerCase();
            }

            if (opts.shouldValidate !== false) {
                await self.transferOwnership.callAsync(newOwner, txDataWithDefaults);
            }

            const txHash = await self._web3Wrapper.sendTransactionAsync(txDataWithDefaults);
            return txHash;
        },
        /**
         * Sends an Ethereum transaction and waits until the transaction has been successfully mined without reverting.
         * If the transaction was mined, but reverted, an error is thrown.
         * @param txData Additional data for transaction
         * @param pollingIntervalMs Interval at which to poll for success
         * @returns A promise that resolves when the transaction is successful
         */
        awaitTransactionSuccessAsync(
            newOwner: string,
            txData?: Partial<TxData>,
            opts: AwaitTransactionSuccessOpts = { shouldValidate: true },
        ): PromiseWithTransactionHash<TransactionReceiptWithDecodedLogs> {
            assert.isString('newOwner', newOwner);
            const self = (this as any) as ERC721ProxyContract;
            const txHashPromise = self.transferOwnership.sendTransactionAsync(newOwner.toLowerCase(), txData, opts);
            return new PromiseWithTransactionHash<TransactionReceiptWithDecodedLogs>(
                txHashPromise,
                (async (): Promise<TransactionReceiptWithDecodedLogs> => {
                    // When the transaction hash resolves, wait for it to be mined.
                    return self._web3Wrapper.awaitTransactionSuccessAsync(
                        await txHashPromise,
                        opts.pollingIntervalMs,
                        opts.timeoutMs,
                    );
                })(),
            );
        },
        /**
         * Estimates the gas cost of sending an Ethereum transaction calling this method with these arguments.
         * @param txData Additional data for transaction
         * @returns The hash of the transaction
         */
        async estimateGasAsync(newOwner: string, txData?: Partial<TxData> | undefined): Promise<number> {
            assert.isString('newOwner', newOwner);
            const self = (this as any) as ERC721ProxyContract;
            const encodedData = self._strictEncodeArguments('transferOwnership(address)', [newOwner.toLowerCase()]);
            const txDataWithDefaults = await BaseContract._applyDefaultsToTxDataAsync(
                {
                    to: self.address,
                    ...txData,
                    data: encodedData,
                },
                self._web3Wrapper.getContractDefaults(),
            );
            if (txDataWithDefaults.from !== undefined) {
                txDataWithDefaults.from = txDataWithDefaults.from.toLowerCase();
            }

            const gas = await self._web3Wrapper.estimateGasAsync(txDataWithDefaults);
            return gas;
        },
        /**
         * Sends a read-only call to the contract method. Returns the result that would happen if one were to send an
         * Ethereum transaction to this method, given the current state of the blockchain. Calls do not cost gas
         * since they don't modify state.
         */
        async callAsync(newOwner: string, callData: Partial<CallData> = {}, defaultBlock?: BlockParam): Promise<void> {
            assert.isString('newOwner', newOwner);
            assert.doesConformToSchema('callData', callData, schemas.callDataSchema, [
                schemas.addressSchema,
                schemas.numberSchema,
                schemas.jsNumber,
            ]);
            if (defaultBlock !== undefined) {
                assert.isBlockParam('defaultBlock', defaultBlock);
            }
            const self = (this as any) as ERC721ProxyContract;
            const encodedData = self._strictEncodeArguments('transferOwnership(address)', [newOwner.toLowerCase()]);
            const callDataWithDefaults = await BaseContract._applyDefaultsToTxDataAsync(
                {
                    to: self.address,
                    ...callData,
                    data: encodedData,
                },
                self._web3Wrapper.getContractDefaults(),
            );
            callDataWithDefaults.from = callDataWithDefaults.from
                ? callDataWithDefaults.from.toLowerCase()
                : callDataWithDefaults.from;
            let rawCallResult;
            try {
                rawCallResult = await self._web3Wrapper.callAsync(callDataWithDefaults, defaultBlock);
            } catch (err) {
                BaseContract._throwIfThrownErrorIsRevertError(err);
                throw err;
            }
            BaseContract._throwIfCallResultIsRevertError(rawCallResult);
            const abiEncoder = self._lookupAbiEncoder('transferOwnership(address)');
            // tslint:disable boolean-naming
            const result = abiEncoder.strictDecodeReturnValue<void>(rawCallResult);
            // tslint:enable boolean-naming
            return result;
        },
        /**
         * Returns the ABI encoded transaction data needed to send an Ethereum transaction calling this method. Before
         * sending the Ethereum tx, this encoded tx data can first be sent to a separate signing service or can be used
         * to create a 0x transaction (see protocol spec for more details).
         * @returns The ABI encoded transaction data as a string
         */
        getABIEncodedTransactionData(newOwner: string): string {
            assert.isString('newOwner', newOwner);
            const self = (this as any) as ERC721ProxyContract;
            const abiEncodedTransactionData = self._strictEncodeArguments('transferOwnership(address)', [
                newOwner.toLowerCase(),
            ]);
            return abiEncodedTransactionData;
        },
<<<<<<< HEAD
        /**
         * Decode the ABI-encoded transaction data into its input arguments
         * @param callData The ABI-encoded transaction data
         * @returns An array representing the input arguments in order. Keynames of nested structs are preserved.
         */
        getABIDecodedTransactionData(callData: string): [string] {
            const self = (this as any) as ERC721ProxyContract;
            const abiEncoder = self._lookupAbiEncoder('transferOwnership(address)');
            // tslint:disable boolean-naming
            const abiDecodedCallData = abiEncoder.strictDecode<[string]>(callData);
            return abiDecodedCallData;
        },
        /**
         * Decode the ABI-encoded return data from a transaction
         * @param returnData the data returned after transaction execution
         * @returns An array representing the output results in order.  Keynames of nested structs are preserved.
         */
        getABIDecodedReturnData(returnData: string): void {
            const self = (this as any) as ERC721ProxyContract;
            const abiEncoder = self._lookupAbiEncoder('transferOwnership(address)');
            // tslint:disable boolean-naming
            const abiDecodedReturnData = abiEncoder.strictDecodeReturnValue<void>(returnData);
            return abiDecodedReturnData;
        },
        /**
         * Returns the 4 byte function selector as a hex string.
         */
        getSelector(): string {
            const self = (this as any) as ERC721ProxyContract;
            const abiEncoder = self._lookupAbiEncoder('transferOwnership(address)');
            return abiEncoder.getSelector();
        },
=======
>>>>>>> 3fd29656
    };
    private readonly _subscriptionManager: SubscriptionManager<ERC721ProxyEventArgs, ERC721ProxyEvents>;
    public static async deployFrom0xArtifactAsync(
        artifact: ContractArtifact | SimpleContractArtifact,
        supportedProvider: SupportedProvider,
        txDefaults: Partial<TxData>,
        logDecodeDependencies: { [contractName: string]: ContractArtifact | SimpleContractArtifact },
    ): Promise<ERC721ProxyContract> {
        assert.doesConformToSchema('txDefaults', txDefaults, schemas.txDataSchema, [
            schemas.addressSchema,
            schemas.numberSchema,
            schemas.jsNumber,
        ]);
        if (artifact.compilerOutput === undefined) {
            throw new Error('Compiler output not found in the artifact file');
        }
        const provider = providerUtils.standardizeOrThrow(supportedProvider);
        const bytecode = artifact.compilerOutput.evm.bytecode.object;
        const abi = artifact.compilerOutput.abi;
        const logDecodeDependenciesAbiOnly: { [contractName: string]: ContractAbi } = {};
        if (Object.keys(logDecodeDependencies) !== undefined) {
            for (const key of Object.keys(logDecodeDependencies)) {
                logDecodeDependenciesAbiOnly[key] = logDecodeDependencies[key].compilerOutput.abi;
            }
        }
        return ERC721ProxyContract.deployAsync(bytecode, abi, provider, txDefaults, logDecodeDependenciesAbiOnly);
    }
    public static async deployAsync(
        bytecode: string,
        abi: ContractAbi,
        supportedProvider: SupportedProvider,
        txDefaults: Partial<TxData>,
        logDecodeDependencies: { [contractName: string]: ContractAbi },
    ): Promise<ERC721ProxyContract> {
        assert.isHexString('bytecode', bytecode);
        assert.doesConformToSchema('txDefaults', txDefaults, schemas.txDataSchema, [
            schemas.addressSchema,
            schemas.numberSchema,
            schemas.jsNumber,
        ]);
        const provider = providerUtils.standardizeOrThrow(supportedProvider);
        const constructorAbi = BaseContract._lookupConstructorAbi(abi);
        [] = BaseContract._formatABIDataItemList(constructorAbi.inputs, [], BaseContract._bigNumberToString);
        const iface = new ethers.utils.Interface(abi);
        const deployInfo = iface.deployFunction;
        const txData = deployInfo.encode(bytecode, []);
        const web3Wrapper = new Web3Wrapper(provider);
        const txDataWithDefaults = await BaseContract._applyDefaultsToTxDataAsync(
            { data: txData },
            txDefaults,
            web3Wrapper.estimateGasAsync.bind(web3Wrapper),
        );
        const txHash = await web3Wrapper.sendTransactionAsync(txDataWithDefaults);
        logUtils.log(`transactionHash: ${txHash}`);
        const txReceipt = await web3Wrapper.awaitTransactionSuccessAsync(txHash);
        logUtils.log(`ERC721Proxy successfully deployed at ${txReceipt.contractAddress}`);
        const contractInstance = new ERC721ProxyContract(
            txReceipt.contractAddress as string,
            provider,
            txDefaults,
            logDecodeDependencies,
        );
        contractInstance.constructorArgs = [];
        return contractInstance;
    }

    /**
     * @returns      The contract ABI
     */
    public static ABI(): ContractAbi {
        const abi = [
            {
                constant: false,
                inputs: [
                    {
                        name: 'target',
                        type: 'address',
                    },
                ],
                name: 'addAuthorizedAddress',
                outputs: [],
                payable: false,
                stateMutability: 'nonpayable',
                type: 'function',
            },
            {
                constant: true,
                inputs: [
                    {
                        name: 'index_0',
                        type: 'uint256',
                    },
                ],
                name: 'authorities',
                outputs: [
                    {
                        name: '',
                        type: 'address',
                    },
                ],
                payable: false,
                stateMutability: 'view',
                type: 'function',
            },
            {
                constant: false,
                inputs: [
                    {
                        name: 'target',
                        type: 'address',
                    },
                ],
                name: 'removeAuthorizedAddress',
                outputs: [],
                payable: false,
                stateMutability: 'nonpayable',
                type: 'function',
            },
            {
                constant: true,
                inputs: [],
                name: 'owner',
                outputs: [
                    {
                        name: '',
                        type: 'address',
                    },
                ],
                payable: false,
                stateMutability: 'view',
                type: 'function',
            },
            {
                constant: false,
                inputs: [
                    {
                        name: 'target',
                        type: 'address',
                    },
                    {
                        name: 'index',
                        type: 'uint256',
                    },
                ],
                name: 'removeAuthorizedAddressAtIndex',
                outputs: [],
                payable: false,
                stateMutability: 'nonpayable',
                type: 'function',
            },
            {
                constant: true,
                inputs: [],
                name: 'getProxyId',
                outputs: [
                    {
                        name: '',
                        type: 'bytes4',
                    },
                ],
                payable: false,
                stateMutability: 'pure',
                type: 'function',
            },
            {
                constant: true,
                inputs: [
                    {
                        name: 'index_0',
                        type: 'address',
                    },
                ],
                name: 'authorized',
                outputs: [
                    {
                        name: '',
                        type: 'bool',
                    },
                ],
                payable: false,
                stateMutability: 'view',
                type: 'function',
            },
            {
                constant: true,
                inputs: [],
                name: 'getAuthorizedAddresses',
                outputs: [
                    {
                        name: '',
                        type: 'address[]',
                    },
                ],
                payable: false,
                stateMutability: 'view',
                type: 'function',
            },
            {
                constant: false,
                inputs: [
                    {
                        name: 'newOwner',
                        type: 'address',
                    },
                ],
                name: 'transferOwnership',
                outputs: [],
                payable: false,
                stateMutability: 'nonpayable',
                type: 'function',
            },
            {
                inputs: [],
                outputs: [],
                payable: false,
                stateMutability: 'nonpayable',
                type: 'fallback',
            },
            {
                anonymous: false,
                inputs: [
                    {
                        name: 'target',
                        type: 'address',
                        indexed: true,
                    },
                    {
                        name: 'caller',
                        type: 'address',
                        indexed: true,
                    },
                ],
                name: 'AuthorizedAddressAdded',
                outputs: [],
                type: 'event',
            },
            {
                anonymous: false,
                inputs: [
                    {
                        name: 'target',
                        type: 'address',
                        indexed: true,
                    },
                    {
                        name: 'caller',
                        type: 'address',
                        indexed: true,
                    },
                ],
                name: 'AuthorizedAddressRemoved',
                outputs: [],
                type: 'event',
            },
        ] as ContractAbi;
        return abi;
    }
    /**
     * Subscribe to an event type emitted by the ERC721Proxy contract.
     * @param eventName The ERC721Proxy contract event you would like to subscribe to.
     * @param indexFilterValues An object where the keys are indexed args returned by the event and
     * the value is the value you are interested in. E.g `{maker: aUserAddressHex}`
     * @param callback Callback that gets called when a log is added/removed
     * @param isVerbose Enable verbose subscription warnings (e.g recoverable network issues encountered)
     * @return Subscription token used later to unsubscribe
     */
    public subscribe<ArgsType extends ERC721ProxyEventArgs>(
        eventName: ERC721ProxyEvents,
        indexFilterValues: IndexedFilterValues,
        callback: EventCallback<ArgsType>,
        isVerbose: boolean = false,
        blockPollingIntervalMs?: number,
    ): string {
        assert.doesBelongToStringEnum('eventName', eventName, ERC721ProxyEvents);
        assert.doesConformToSchema('indexFilterValues', indexFilterValues, schemas.indexFilterValuesSchema);
        assert.isFunction('callback', callback);
        const subscriptionToken = this._subscriptionManager.subscribe<ArgsType>(
            this.address,
            eventName,
            indexFilterValues,
            ERC721ProxyContract.ABI(),
            callback,
            isVerbose,
            blockPollingIntervalMs,
        );
        return subscriptionToken;
    }
    /**
     * Cancel a subscription
     * @param subscriptionToken Subscription token returned by `subscribe()`
     */
    public unsubscribe(subscriptionToken: string): void {
        this._subscriptionManager.unsubscribe(subscriptionToken);
    }
    /**
     * Cancels all existing subscriptions
     */
    public unsubscribeAll(): void {
        this._subscriptionManager.unsubscribeAll();
    }
    /**
     * Gets historical logs without creating a subscription
     * @param eventName The ERC721Proxy contract event you would like to subscribe to.
     * @param blockRange Block range to get logs from.
     * @param indexFilterValues An object where the keys are indexed args returned by the event and
     * the value is the value you are interested in. E.g `{_from: aUserAddressHex}`
     * @return Array of logs that match the parameters
     */
    public async getLogsAsync<ArgsType extends ERC721ProxyEventArgs>(
        eventName: ERC721ProxyEvents,
        blockRange: BlockRange,
        indexFilterValues: IndexedFilterValues,
    ): Promise<Array<LogWithDecodedArgs<ArgsType>>> {
        assert.doesBelongToStringEnum('eventName', eventName, ERC721ProxyEvents);
        assert.doesConformToSchema('blockRange', blockRange, schemas.blockRangeSchema);
        assert.doesConformToSchema('indexFilterValues', indexFilterValues, schemas.indexFilterValuesSchema);
        const logs = await this._subscriptionManager.getLogsAsync<ArgsType>(
            this.address,
            eventName,
            blockRange,
            indexFilterValues,
            ERC721ProxyContract.ABI(),
        );
        return logs;
    }
    constructor(
        address: string,
        supportedProvider: SupportedProvider,
        txDefaults?: Partial<TxData>,
        logDecodeDependencies?: { [contractName: string]: ContractAbi },
        deployedBytecode: string | undefined = ERC721ProxyContract.deployedBytecode,
    ) {
        super(
            'ERC721Proxy',
            ERC721ProxyContract.ABI(),
            address,
            supportedProvider,
            txDefaults,
            logDecodeDependencies,
            deployedBytecode,
        );
        classUtils.bindAll(this, ['_abiEncoderByFunctionSignature', 'address', '_web3Wrapper']);
        this._subscriptionManager = new SubscriptionManager<ERC721ProxyEventArgs, ERC721ProxyEvents>(
            ERC721ProxyContract.ABI(),
            this._web3Wrapper,
        );
    }
}

// tslint:disable:max-file-line-count
// tslint:enable:no-unbound-method no-parameter-reassignment no-consecutive-blank-lines ordered-imports align
// tslint:enable:trailing-comma whitespace no-trailing-whitespace<|MERGE_RESOLUTION|>--- conflicted
+++ resolved
@@ -208,31 +208,6 @@
             ]);
             return abiEncodedTransactionData;
         },
-<<<<<<< HEAD
-        /**
-         * Decode the ABI-encoded transaction data into its input arguments
-         * @param callData The ABI-encoded transaction data
-         * @returns An array representing the input arguments in order. Keynames of nested structs are preserved.
-         */
-        getABIDecodedTransactionData(callData: string): [string] {
-            const self = (this as any) as ERC721ProxyContract;
-            const abiEncoder = self._lookupAbiEncoder('addAuthorizedAddress(address)');
-            // tslint:disable boolean-naming
-            const abiDecodedCallData = abiEncoder.strictDecode<[string]>(callData);
-            return abiDecodedCallData;
-        },
-        /**
-         * Decode the ABI-encoded return data from a transaction
-         * @param returnData the data returned after transaction execution
-         * @returns An array representing the output results in order.  Keynames of nested structs are preserved.
-         */
-        getABIDecodedReturnData(returnData: string): void {
-            const self = (this as any) as ERC721ProxyContract;
-            const abiEncoder = self._lookupAbiEncoder('addAuthorizedAddress(address)');
-            // tslint:disable boolean-naming
-            const abiDecodedReturnData = abiEncoder.strictDecodeReturnValue<void>(returnData);
-            return abiDecodedReturnData;
-        },
         /**
          * Returns the 4 byte function selector as a hex string.
          */
@@ -241,8 +216,6 @@
             const abiEncoder = self._lookupAbiEncoder('addAuthorizedAddress(address)');
             return abiEncoder.getSelector();
         },
-=======
->>>>>>> 3fd29656
     };
     public authorities = {
         /**
@@ -291,53 +264,6 @@
             // tslint:enable boolean-naming
             return result;
         },
-<<<<<<< HEAD
-        /**
-         * Returns the ABI encoded transaction data needed to send an Ethereum transaction calling this method. Before
-         * sending the Ethereum tx, this encoded tx data can first be sent to a separate signing service or can be used
-         * to create a 0x transaction (see protocol spec for more details).
-         * @returns The ABI encoded transaction data as a string
-         */
-        getABIEncodedTransactionData(index_0: BigNumber): string {
-            assert.isBigNumber('index_0', index_0);
-            const self = (this as any) as ERC721ProxyContract;
-            const abiEncodedTransactionData = self._strictEncodeArguments('authorities(uint256)', [index_0]);
-            return abiEncodedTransactionData;
-        },
-        /**
-         * Decode the ABI-encoded transaction data into its input arguments
-         * @param callData The ABI-encoded transaction data
-         * @returns An array representing the input arguments in order. Keynames of nested structs are preserved.
-         */
-        getABIDecodedTransactionData(callData: string): BigNumber {
-            const self = (this as any) as ERC721ProxyContract;
-            const abiEncoder = self._lookupAbiEncoder('authorities(uint256)');
-            // tslint:disable boolean-naming
-            const abiDecodedCallData = abiEncoder.strictDecode<BigNumber>(callData);
-            return abiDecodedCallData;
-        },
-        /**
-         * Decode the ABI-encoded return data from a transaction
-         * @param returnData the data returned after transaction execution
-         * @returns An array representing the output results in order.  Keynames of nested structs are preserved.
-         */
-        getABIDecodedReturnData(returnData: string): string {
-            const self = (this as any) as ERC721ProxyContract;
-            const abiEncoder = self._lookupAbiEncoder('authorities(uint256)');
-            // tslint:disable boolean-naming
-            const abiDecodedReturnData = abiEncoder.strictDecodeReturnValue<string>(returnData);
-            return abiDecodedReturnData;
-        },
-        /**
-         * Returns the 4 byte function selector as a hex string.
-         */
-        getSelector(): string {
-            const self = (this as any) as ERC721ProxyContract;
-            const abiEncoder = self._lookupAbiEncoder('authorities(uint256)');
-            return abiEncoder.getSelector();
-        },
-=======
->>>>>>> 3fd29656
     };
     /**
      * Removes authorizion of an address.
@@ -488,31 +414,6 @@
             ]);
             return abiEncodedTransactionData;
         },
-<<<<<<< HEAD
-        /**
-         * Decode the ABI-encoded transaction data into its input arguments
-         * @param callData The ABI-encoded transaction data
-         * @returns An array representing the input arguments in order. Keynames of nested structs are preserved.
-         */
-        getABIDecodedTransactionData(callData: string): [string] {
-            const self = (this as any) as ERC721ProxyContract;
-            const abiEncoder = self._lookupAbiEncoder('removeAuthorizedAddress(address)');
-            // tslint:disable boolean-naming
-            const abiDecodedCallData = abiEncoder.strictDecode<[string]>(callData);
-            return abiDecodedCallData;
-        },
-        /**
-         * Decode the ABI-encoded return data from a transaction
-         * @param returnData the data returned after transaction execution
-         * @returns An array representing the output results in order.  Keynames of nested structs are preserved.
-         */
-        getABIDecodedReturnData(returnData: string): void {
-            const self = (this as any) as ERC721ProxyContract;
-            const abiEncoder = self._lookupAbiEncoder('removeAuthorizedAddress(address)');
-            // tslint:disable boolean-naming
-            const abiDecodedReturnData = abiEncoder.strictDecodeReturnValue<void>(returnData);
-            return abiDecodedReturnData;
-        },
         /**
          * Returns the 4 byte function selector as a hex string.
          */
@@ -521,8 +422,6 @@
             const abiEncoder = self._lookupAbiEncoder('removeAuthorizedAddress(address)');
             return abiEncoder.getSelector();
         },
-=======
->>>>>>> 3fd29656
     };
     public owner = {
         /**
@@ -566,52 +465,6 @@
             // tslint:enable boolean-naming
             return result;
         },
-<<<<<<< HEAD
-        /**
-         * Returns the ABI encoded transaction data needed to send an Ethereum transaction calling this method. Before
-         * sending the Ethereum tx, this encoded tx data can first be sent to a separate signing service or can be used
-         * to create a 0x transaction (see protocol spec for more details).
-         * @returns The ABI encoded transaction data as a string
-         */
-        getABIEncodedTransactionData(): string {
-            const self = (this as any) as ERC721ProxyContract;
-            const abiEncodedTransactionData = self._strictEncodeArguments('owner()', []);
-            return abiEncodedTransactionData;
-        },
-        /**
-         * Decode the ABI-encoded transaction data into its input arguments
-         * @param callData The ABI-encoded transaction data
-         * @returns An array representing the input arguments in order. Keynames of nested structs are preserved.
-         */
-        getABIDecodedTransactionData(callData: string): void {
-            const self = (this as any) as ERC721ProxyContract;
-            const abiEncoder = self._lookupAbiEncoder('owner()');
-            // tslint:disable boolean-naming
-            const abiDecodedCallData = abiEncoder.strictDecode<void>(callData);
-            return abiDecodedCallData;
-        },
-        /**
-         * Decode the ABI-encoded return data from a transaction
-         * @param returnData the data returned after transaction execution
-         * @returns An array representing the output results in order.  Keynames of nested structs are preserved.
-         */
-        getABIDecodedReturnData(returnData: string): string {
-            const self = (this as any) as ERC721ProxyContract;
-            const abiEncoder = self._lookupAbiEncoder('owner()');
-            // tslint:disable boolean-naming
-            const abiDecodedReturnData = abiEncoder.strictDecodeReturnValue<string>(returnData);
-            return abiDecodedReturnData;
-        },
-        /**
-         * Returns the 4 byte function selector as a hex string.
-         */
-        getSelector(): string {
-            const self = (this as any) as ERC721ProxyContract;
-            const abiEncoder = self._lookupAbiEncoder('owner()');
-            return abiEncoder.getSelector();
-        },
-=======
->>>>>>> 3fd29656
     };
     /**
      * Removes authorizion of an address.
@@ -798,31 +651,6 @@
             );
             return abiEncodedTransactionData;
         },
-<<<<<<< HEAD
-        /**
-         * Decode the ABI-encoded transaction data into its input arguments
-         * @param callData The ABI-encoded transaction data
-         * @returns An array representing the input arguments in order. Keynames of nested structs are preserved.
-         */
-        getABIDecodedTransactionData(callData: string): [string, BigNumber] {
-            const self = (this as any) as ERC721ProxyContract;
-            const abiEncoder = self._lookupAbiEncoder('removeAuthorizedAddressAtIndex(address,uint256)');
-            // tslint:disable boolean-naming
-            const abiDecodedCallData = abiEncoder.strictDecode<[string, BigNumber]>(callData);
-            return abiDecodedCallData;
-        },
-        /**
-         * Decode the ABI-encoded return data from a transaction
-         * @param returnData the data returned after transaction execution
-         * @returns An array representing the output results in order.  Keynames of nested structs are preserved.
-         */
-        getABIDecodedReturnData(returnData: string): void {
-            const self = (this as any) as ERC721ProxyContract;
-            const abiEncoder = self._lookupAbiEncoder('removeAuthorizedAddressAtIndex(address,uint256)');
-            // tslint:disable boolean-naming
-            const abiDecodedReturnData = abiEncoder.strictDecodeReturnValue<void>(returnData);
-            return abiDecodedReturnData;
-        },
         /**
          * Returns the 4 byte function selector as a hex string.
          */
@@ -831,8 +659,6 @@
             const abiEncoder = self._lookupAbiEncoder('removeAuthorizedAddressAtIndex(address,uint256)');
             return abiEncoder.getSelector();
         },
-=======
->>>>>>> 3fd29656
     };
     /**
      * Gets the proxy id associated with the proxy address.
@@ -872,52 +698,6 @@
             // tslint:enable boolean-naming
             return result;
         },
-<<<<<<< HEAD
-        /**
-         * Returns the ABI encoded transaction data needed to send an Ethereum transaction calling this method. Before
-         * sending the Ethereum tx, this encoded tx data can first be sent to a separate signing service or can be used
-         * to create a 0x transaction (see protocol spec for more details).
-         * @returns The ABI encoded transaction data as a string
-         */
-        getABIEncodedTransactionData(): string {
-            const self = (this as any) as ERC721ProxyContract;
-            const abiEncodedTransactionData = self._strictEncodeArguments('getProxyId()', []);
-            return abiEncodedTransactionData;
-        },
-        /**
-         * Decode the ABI-encoded transaction data into its input arguments
-         * @param callData The ABI-encoded transaction data
-         * @returns An array representing the input arguments in order. Keynames of nested structs are preserved.
-         */
-        getABIDecodedTransactionData(callData: string): void {
-            const self = (this as any) as ERC721ProxyContract;
-            const abiEncoder = self._lookupAbiEncoder('getProxyId()');
-            // tslint:disable boolean-naming
-            const abiDecodedCallData = abiEncoder.strictDecode<void>(callData);
-            return abiDecodedCallData;
-        },
-        /**
-         * Decode the ABI-encoded return data from a transaction
-         * @param returnData the data returned after transaction execution
-         * @returns An array representing the output results in order.  Keynames of nested structs are preserved.
-         */
-        getABIDecodedReturnData(returnData: string): string {
-            const self = (this as any) as ERC721ProxyContract;
-            const abiEncoder = self._lookupAbiEncoder('getProxyId()');
-            // tslint:disable boolean-naming
-            const abiDecodedReturnData = abiEncoder.strictDecodeReturnValue<string>(returnData);
-            return abiDecodedReturnData;
-        },
-        /**
-         * Returns the 4 byte function selector as a hex string.
-         */
-        getSelector(): string {
-            const self = (this as any) as ERC721ProxyContract;
-            const abiEncoder = self._lookupAbiEncoder('getProxyId()');
-            return abiEncoder.getSelector();
-        },
-=======
->>>>>>> 3fd29656
     };
     public authorized = {
         /**
@@ -966,55 +746,6 @@
             // tslint:enable boolean-naming
             return result;
         },
-<<<<<<< HEAD
-        /**
-         * Returns the ABI encoded transaction data needed to send an Ethereum transaction calling this method. Before
-         * sending the Ethereum tx, this encoded tx data can first be sent to a separate signing service or can be used
-         * to create a 0x transaction (see protocol spec for more details).
-         * @returns The ABI encoded transaction data as a string
-         */
-        getABIEncodedTransactionData(index_0: string): string {
-            assert.isString('index_0', index_0);
-            const self = (this as any) as ERC721ProxyContract;
-            const abiEncodedTransactionData = self._strictEncodeArguments('authorized(address)', [
-                index_0.toLowerCase(),
-            ]);
-            return abiEncodedTransactionData;
-        },
-        /**
-         * Decode the ABI-encoded transaction data into its input arguments
-         * @param callData The ABI-encoded transaction data
-         * @returns An array representing the input arguments in order. Keynames of nested structs are preserved.
-         */
-        getABIDecodedTransactionData(callData: string): string {
-            const self = (this as any) as ERC721ProxyContract;
-            const abiEncoder = self._lookupAbiEncoder('authorized(address)');
-            // tslint:disable boolean-naming
-            const abiDecodedCallData = abiEncoder.strictDecode<string>(callData);
-            return abiDecodedCallData;
-        },
-        /**
-         * Decode the ABI-encoded return data from a transaction
-         * @param returnData the data returned after transaction execution
-         * @returns An array representing the output results in order.  Keynames of nested structs are preserved.
-         */
-        getABIDecodedReturnData(returnData: string): boolean {
-            const self = (this as any) as ERC721ProxyContract;
-            const abiEncoder = self._lookupAbiEncoder('authorized(address)');
-            // tslint:disable boolean-naming
-            const abiDecodedReturnData = abiEncoder.strictDecodeReturnValue<boolean>(returnData);
-            return abiDecodedReturnData;
-        },
-        /**
-         * Returns the 4 byte function selector as a hex string.
-         */
-        getSelector(): string {
-            const self = (this as any) as ERC721ProxyContract;
-            const abiEncoder = self._lookupAbiEncoder('authorized(address)');
-            return abiEncoder.getSelector();
-        },
-=======
->>>>>>> 3fd29656
     };
     /**
      * Gets all authorized addresses.
@@ -1062,52 +793,6 @@
             // tslint:enable boolean-naming
             return result;
         },
-<<<<<<< HEAD
-        /**
-         * Returns the ABI encoded transaction data needed to send an Ethereum transaction calling this method. Before
-         * sending the Ethereum tx, this encoded tx data can first be sent to a separate signing service or can be used
-         * to create a 0x transaction (see protocol spec for more details).
-         * @returns The ABI encoded transaction data as a string
-         */
-        getABIEncodedTransactionData(): string {
-            const self = (this as any) as ERC721ProxyContract;
-            const abiEncodedTransactionData = self._strictEncodeArguments('getAuthorizedAddresses()', []);
-            return abiEncodedTransactionData;
-        },
-        /**
-         * Decode the ABI-encoded transaction data into its input arguments
-         * @param callData The ABI-encoded transaction data
-         * @returns An array representing the input arguments in order. Keynames of nested structs are preserved.
-         */
-        getABIDecodedTransactionData(callData: string): void {
-            const self = (this as any) as ERC721ProxyContract;
-            const abiEncoder = self._lookupAbiEncoder('getAuthorizedAddresses()');
-            // tslint:disable boolean-naming
-            const abiDecodedCallData = abiEncoder.strictDecode<void>(callData);
-            return abiDecodedCallData;
-        },
-        /**
-         * Decode the ABI-encoded return data from a transaction
-         * @param returnData the data returned after transaction execution
-         * @returns An array representing the output results in order.  Keynames of nested structs are preserved.
-         */
-        getABIDecodedReturnData(returnData: string): string[] {
-            const self = (this as any) as ERC721ProxyContract;
-            const abiEncoder = self._lookupAbiEncoder('getAuthorizedAddresses()');
-            // tslint:disable boolean-naming
-            const abiDecodedReturnData = abiEncoder.strictDecodeReturnValue<string[]>(returnData);
-            return abiDecodedReturnData;
-        },
-        /**
-         * Returns the 4 byte function selector as a hex string.
-         */
-        getSelector(): string {
-            const self = (this as any) as ERC721ProxyContract;
-            const abiEncoder = self._lookupAbiEncoder('getAuthorizedAddresses()');
-            return abiEncoder.getSelector();
-        },
-=======
->>>>>>> 3fd29656
     };
     public transferOwnership = {
         /**
@@ -1250,31 +935,6 @@
             ]);
             return abiEncodedTransactionData;
         },
-<<<<<<< HEAD
-        /**
-         * Decode the ABI-encoded transaction data into its input arguments
-         * @param callData The ABI-encoded transaction data
-         * @returns An array representing the input arguments in order. Keynames of nested structs are preserved.
-         */
-        getABIDecodedTransactionData(callData: string): [string] {
-            const self = (this as any) as ERC721ProxyContract;
-            const abiEncoder = self._lookupAbiEncoder('transferOwnership(address)');
-            // tslint:disable boolean-naming
-            const abiDecodedCallData = abiEncoder.strictDecode<[string]>(callData);
-            return abiDecodedCallData;
-        },
-        /**
-         * Decode the ABI-encoded return data from a transaction
-         * @param returnData the data returned after transaction execution
-         * @returns An array representing the output results in order.  Keynames of nested structs are preserved.
-         */
-        getABIDecodedReturnData(returnData: string): void {
-            const self = (this as any) as ERC721ProxyContract;
-            const abiEncoder = self._lookupAbiEncoder('transferOwnership(address)');
-            // tslint:disable boolean-naming
-            const abiDecodedReturnData = abiEncoder.strictDecodeReturnValue<void>(returnData);
-            return abiDecodedReturnData;
-        },
         /**
          * Returns the 4 byte function selector as a hex string.
          */
@@ -1283,8 +943,6 @@
             const abiEncoder = self._lookupAbiEncoder('transferOwnership(address)');
             return abiEncoder.getSelector();
         },
-=======
->>>>>>> 3fd29656
     };
     private readonly _subscriptionManager: SubscriptionManager<ERC721ProxyEventArgs, ERC721ProxyEvents>;
     public static async deployFrom0xArtifactAsync(
