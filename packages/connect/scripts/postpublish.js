--- conflicted
+++ resolved
@@ -25,11 +25,7 @@
     .then(function(release) {
         console.log('POSTPUBLISH: Release successful, generating docs...');
         const jsonFilePath = __dirname + '/../' + postpublish_utils.generatedDocsDirectoryName + '/index.json';
-<<<<<<< HEAD
-        return execAsync('JSON_FILE_PATH=' + jsonFilePath + ' yarn docs:json', {
-=======
         return execAsync('JSON_FILE_PATH=' + jsonFilePath + ' PROJECT_FILES="' + projectFiles + '" yarn docs:json', {
->>>>>>> bd85fe0a
             cwd,
         });
     })
