{
    "name": "@0xproject/sol-cov",
    "version": "2.0.0",
    "engines": {
        "node": ">=6.12"
    },
    "description": "Generate coverage reports for Solidity code",
    "main": "lib/src/index.js",
    "types": "lib/src/index.d.ts",
    "scripts": {
        "watch_without_deps": "yarn pre_build && tsc -w",
        "build": "yarn pre_build && tsc",
        "pre_build": "run-s copy_test_fixtures",
        "lint": "tslint --project .",
        "test": "run-s compile_test run_mocha",
        "rebuild_and_test": "run-s clean build test",
        "test:coverage": "nyc npm run test --all && yarn coverage:report:lcov",
        "coverage:report:lcov": "nyc report --reporter=text-lcov > coverage/lcov.info",
        "test:circleci": "yarn test:coverage",
        "run_mocha": "mocha --require source-map-support/register --require make-promises-safe lib/test/**/*_test.js --exit",
        "clean": "shx rm -rf lib test/fixtures/artifacts src/artifacts",
        "copy_test_fixtures": "copyfiles 'test/fixtures/**/*' ./lib",
        "compile_test": "sol-compiler compile",
        "docs:json": "typedoc --excludePrivate --excludeExternals --target ES5 --json $JSON_FILE_PATH $PROJECT_FILES"
    },
    "config": {
        "postpublish": {
            "assets": [],
            "shouldPublishDocs": true,
            "omitExports": ["ProfilerSubprovider", "RevertTraceSubprovider"]
        }
    },
    "repository": {
        "type": "git",
        "url": "https://github.com/0xProject/0x.js.git"
    },
    "license": "Apache-2.0",
    "bugs": {
        "url": "https://github.com/0xProject/0x.js/issues"
    },
    "homepage": "https://github.com/0xProject/0x.js/packages/sol-cov/README.md",
    "dependencies": {
        "@0xproject/dev-utils": "^1.0.4",
        "@0xproject/sol-compiler": "^1.0.5",
        "@0xproject/subproviders": "^1.0.5",
        "@0xproject/typescript-typings": "^1.0.4",
        "@0xproject/utils": "^1.0.5",
        "@0xproject/web3-wrapper": "^1.2.0",
        "@types/solidity-parser-antlr": "^0.2.1",
        "ethereum-types": "^1.0.4",
        "ethereumjs-util": "^5.1.1",
        "glob": "^7.1.2",
        "istanbul": "^0.4.5",
        "lodash": "^4.17.5",
        "loglevel": "^1.6.1",
        "mkdirp": "^0.5.1",
        "rimraf": "^2.6.2",
        "semaphore-async-await": "^1.5.1",
        "solidity-parser-antlr": "^0.2.12"
    },
    "devDependencies": {
<<<<<<< HEAD
        "@0xproject/tslint-config": "^1.0.4",
=======
        "@0xproject/monorepo-scripts": "^1.0.5",
        "@0xproject/tslint-config": "^1.0.5",
>>>>>>> fadd292e
        "@types/istanbul": "^0.4.30",
        "@types/loglevel": "^1.5.3",
        "@types/mkdirp": "^0.5.1",
        "@types/mocha": "^2.2.42",
        "@types/node": "^8.0.53",
        "@types/rimraf": "^2.0.2",
        "@types/solidity-parser-antlr": "^0.2.1",
        "chai": "^4.0.1",
        "copyfiles": "^1.2.0",
        "dirty-chai": "^2.0.1",
        "make-promises-safe": "^1.1.0",
        "mocha": "^4.1.0",
        "npm-run-all": "^4.1.2",
        "nyc": "^11.0.1",
        "shx": "^0.2.2",
        "sinon": "^4.0.0",
        "tslint": "5.11.0",
        "typedoc": "0xProject/typedoc",
        "typescript": "2.9.2"
    },
    "publishConfig": {
        "access": "public"
    }
}<|MERGE_RESOLUTION|>--- conflicted
+++ resolved
@@ -59,12 +59,7 @@
         "solidity-parser-antlr": "^0.2.12"
     },
     "devDependencies": {
-<<<<<<< HEAD
-        "@0xproject/tslint-config": "^1.0.4",
-=======
-        "@0xproject/monorepo-scripts": "^1.0.5",
         "@0xproject/tslint-config": "^1.0.5",
->>>>>>> fadd292e
         "@types/istanbul": "^0.4.30",
         "@types/loglevel": "^1.5.3",
         "@types/mkdirp": "^0.5.1",
