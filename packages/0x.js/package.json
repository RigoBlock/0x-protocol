{
    "name": "0x.js",
    "version": "1.0.6",
    "engines": {
        "node": ">=6.12"
    },
    "description": "A javascript library for interacting with the 0x protocol",
    "keywords": [
        "0x.js",
        "0xproject",
        "ethereum",
        "tokens",
        "exchange"
    ],
    "main": "lib/index.js",
    "types": "lib/index.d.ts",
    "scripts": {
        "build": "yarn build:all",
        "build:all": "run-p build:umd:prod build:commonjs",
        "lint": "tslint --project . --exclude **/src/generated_contract_wrappers/**/*",
        "test:circleci": "run-s test:coverage",
        "rebuild_and_test": "run-s build test",
        "test:coverage": "nyc npm run test --all && yarn coverage:report:lcov",
        "coverage:report:lcov": "nyc report --reporter=text-lcov > coverage/lcov.info",
        "clean": "shx rm -rf _bundles lib test_temp src/generated_contract_wrappers generated_docs",
        "build:umd:prod": "NODE_ENV=production webpack",
        "build:commonjs": "tsc -b",
        "docs:json": "typedoc --excludePrivate --excludeExternals --target ES5 --tsconfig typedoc-tsconfig.json --json $JSON_FILE_PATH $PROJECT_FILES"
    },
    "config": {
        "postpublish": {
            "assets": [
                "packages/0x.js/_bundles/index.js",
                "packages/0x.js/_bundles/index.min.js"
            ]
        }
    },
    "repository": {
        "type": "git",
        "url": "https://github.com/0xProject/0x-monorepo"
    },
    "license": "Apache-2.0",
    "devDependencies": {
        "@0xproject/abi-gen": "^1.0.11",
        "@0xproject/dev-utils": "^1.0.10",
        "@0xproject/migrations": "^1.0.12",
        "@0xproject/monorepo-scripts": "^1.0.9",
        "@0xproject/tslint-config": "^1.0.7",
        "@types/lodash": "4.14.104",
        "@types/mocha": "^2.2.42",
        "@types/node": "*",
        "@types/sinon": "^2.2.2",
        "@types/web3-provider-engine": "^14.0.0",
        "awesome-typescript-loader": "^3.1.3",
        "chai": "^4.0.1",
        "chai-as-promised": "^7.1.0",
        "chai-bignumber": "^2.0.1",
        "copyfiles": "^2.0.0",
        "dirty-chai": "^2.0.1",
        "json-loader": "^0.5.4",
        "make-promises-safe": "^1.1.0",
        "mocha": "^4.1.0",
        "npm-run-all": "^4.1.2",
        "nyc": "^11.0.1",
        "opn-cli": "^3.1.0",
        "shx": "^0.2.2",
        "sinon": "^4.0.0",
        "source-map-support": "^0.5.0",
        "tslint": "5.11.0",
        "typedoc": "0.12.0",
        "typescript": "3.0.1",
        "uglifyjs-webpack-plugin": "^1.3.0",
        "webpack": "^3.1.0"
    },
    "dependencies": {
<<<<<<< HEAD
        "@0xproject/assert": "^1.0.8",
        "@0xproject/base-contract": "^2.0.2",
        "@0xproject/contract-wrappers": "^1.0.3",
        "@0xproject/order-utils": "^1.0.2",
        "@0xproject/order-watcher": "^1.0.3",
        "@0xproject/subproviders": "^2.0.2",
        "@0xproject/types": "^1.0.1",
        "@0xproject/typescript-typings": "^2.0.0",
        "@0xproject/utils": "^1.0.8",
        "@0xproject/web3-wrapper": "^2.0.2",
        "ethereum-types": "^1.0.6",
        "ethers": "^4.0.0-beta.14",
=======
        "@0xproject/assert": "^1.0.11",
        "@0xproject/base-contract": "^2.0.5",
        "@0xproject/contract-wrappers": "^2.0.0",
        "@0xproject/order-utils": "^1.0.5",
        "@0xproject/order-watcher": "^2.0.0",
        "@0xproject/subproviders": "^2.0.5",
        "@0xproject/types": "^1.1.1",
        "@0xproject/typescript-typings": "^2.0.2",
        "@0xproject/utils": "^1.0.11",
        "@0xproject/web3-wrapper": "^3.0.1",
        "ethereum-types": "^1.0.8",
        "ethers": "3.0.22",
>>>>>>> 13aa98f0
        "lodash": "^4.17.5",
        "web3-provider-engine": "14.0.6"
    },
    "publishConfig": {
        "access": "public"
    }
}<|MERGE_RESOLUTION|>--- conflicted
+++ resolved
@@ -73,20 +73,6 @@
         "webpack": "^3.1.0"
     },
     "dependencies": {
-<<<<<<< HEAD
-        "@0xproject/assert": "^1.0.8",
-        "@0xproject/base-contract": "^2.0.2",
-        "@0xproject/contract-wrappers": "^1.0.3",
-        "@0xproject/order-utils": "^1.0.2",
-        "@0xproject/order-watcher": "^1.0.3",
-        "@0xproject/subproviders": "^2.0.2",
-        "@0xproject/types": "^1.0.1",
-        "@0xproject/typescript-typings": "^2.0.0",
-        "@0xproject/utils": "^1.0.8",
-        "@0xproject/web3-wrapper": "^2.0.2",
-        "ethereum-types": "^1.0.6",
-        "ethers": "^4.0.0-beta.14",
-=======
         "@0xproject/assert": "^1.0.11",
         "@0xproject/base-contract": "^2.0.5",
         "@0xproject/contract-wrappers": "^2.0.0",
@@ -98,8 +84,7 @@
         "@0xproject/utils": "^1.0.11",
         "@0xproject/web3-wrapper": "^3.0.1",
         "ethereum-types": "^1.0.8",
-        "ethers": "3.0.22",
->>>>>>> 13aa98f0
+        "ethers": "^4.0.0-beta.14",
         "lodash": "^4.17.5",
         "web3-provider-engine": "14.0.6"
     },
