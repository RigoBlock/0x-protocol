--- conflicted
+++ resolved
@@ -1,12 +1,14 @@
 [
     {
-<<<<<<< HEAD
-        "version": "0.36.2",
+        "version": "0.36.4",
         "changes": [
             {
                 "note": "Fixed expiration watcher comparator to handle orders with equal expiration times",
                 "pr": 526
-=======
+            }
+        ]
+    },
+    {
         "version": "0.36.3",
         "changes": [
             {
@@ -21,7 +23,6 @@
         "changes": [
             {
                 "note": "Dependencies updated"
->>>>>>> 62fcb51e
             }
         ]
     },
