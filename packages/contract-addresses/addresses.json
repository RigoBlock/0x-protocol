--- conflicted
+++ resolved
@@ -115,17 +115,10 @@
         "staking": "0x32b06d5611a03737a5f1834a24ccd641033fd89c",
         "stakingProxy": "0xbab9145f1d57cd4bb0c9aa2d1ece0a5b6e734d34",
         "erc20BridgeProxy": "0xfb2dd2a1366de37f7241c83d47da58fd503e2c64",
-<<<<<<< HEAD
-        "uniswapBridge": "0x8224aa8fe5c9f07d5a59c735386ff6cc6aaeb568",
-        "eth2DaiBridge": "0x9485d65c6a2fae0d519cced5bd830e57c41998a9",
-        "erc20BridgeSampler": "0xf6aeb7bc10709b06244a2c5026b8799672d40312",
-        "kyberBridge": "0xde7b2747624a647600fdb349184d0448ab954929",
-=======
         "uniswapBridge": "0x0e85f89f29998df65402391478e5924700c0079d",
         "eth2DaiBridge": "0x2d47147429b474d2e4f83e658015858a1312ed5b",
         "erc20BridgeSampler": "0x4f1556e5fe03a0da39091260f78d2cf765baa091",
         "kyberBridge": "0xaecfa25920f892b6eb496e1f6e84037f59da7f44",
->>>>>>> b8ec7f5e
         "chaiBridge": "0x0000000000000000000000000000000000000000",
         "dydxBridge": "0x080e183c0193b4765d504e402db2f5621d4567e4",
         "godsUnchainedValidator": "0x0000000000000000000000000000000000000000",
