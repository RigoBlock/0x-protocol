{
    "name": "@0x/dev-tools-pages",
    "version": "0.0.4",
    "engines": {
        "node": ">=6.12"
    },
    "private": true,
    "description": "0x Dev tools pages",
    "scripts": {
        "build": "node --max_old_space_size=8192 ../../node_modules/.bin/webpack --mode production && react-snap",
        "build:ci": "yarn build",
        "build:dev": "../../node_modules/.bin/webpack --mode development",
        "clean": "shx rm -f public/bundle*",
        "lint": "tslint --format stylish --project . 'ts/**/*.ts' 'ts/**/*.tsx'",
        "dev": "webpack-dev-server --mode development --content-base public"
    },
    "license": "Apache-2.0",
    "dependencies": {
<<<<<<< HEAD
        "@0xproject/react-shared": "^1.0.15",
        "highlight.js": "^9.13.1",
        "@0x/react-shared": "^1.0.18",
=======
        "@0x/react-shared": "^1.0.19",
>>>>>>> 161a9350
        "basscss": "^8.0.3",
        "bowser": "^1.9.3",
        "less": "^2.7.2",
        "polished": "^1.9.2",
        "react": "^16.5.2",
        "react-dom": "^16.5.2",
        "react-loadable": "^5.5.0",
        "react-lottie": "^1.2.3",
        "react-tabs": "^2.3.0",
        "styled-components": "^4.0.2",
        "styled-normalize": "^8.0.1"
    },
    "devDependencies": {
        "@types/highlight.js": "^9.12.3",
        "@types/lodash": "4.14.104",
        "@types/node": "*",
        "@types/react": "^16.4.2",
        "@types/react-dom": "^16.0.7",
        "@types/react-loadable": "^5.4.1",
        "@types/react-lottie": "^1.2.0",
        "@types/react-router-dom": "^4.0.4",
        "@types/react-tabs": "^2.3.0",
        "@types/react-tap-event-plugin": "0.0.30",
        "@types/styled-components": "^4.0.1",
        "awesome-typescript-loader": "^5.2.1",
        "clean-webpack-plugin": "^0.1.19",
        "copy-webpack-plugin": "^4.5.4",
        "copyfiles": "^2.0.0",
        "css-loader": "0.23.x",
        "html-webpack-plugin": "^3.2.0",
        "less-loader": "^4.1.0",
        "make-promises-safe": "^1.1.0",
        "raw-loader": "^0.5.1",
        "react-snap": "^1.19.0",
        "react-svg-loader": "^2.1.0",
        "shx": "^0.2.2",
        "source-map-loader": "^0.2.4",
        "style-loader": "0.23.x",
        "terser-webpack-plugin": "^1.1.0",
        "tslint": "5.11.0",
        "tslint-config-0xproject": "^0.0.2",
        "typescript": "3.0.1",
        "uglifyjs-webpack-plugin": "^2.0.1",
        "webpack": "^4.20.2",
        "webpack-bundle-analyzer": "^3.0.3",
        "webpack-cli": "3.1.2",
        "webpack-dev-server": "^3.1.9"
    },
    "reactSnap": {
        "source": "public"
    }
}<|MERGE_RESOLUTION|>--- conflicted
+++ resolved
@@ -16,13 +16,9 @@
     },
     "license": "Apache-2.0",
     "dependencies": {
-<<<<<<< HEAD
         "@0xproject/react-shared": "^1.0.15",
         "highlight.js": "^9.13.1",
-        "@0x/react-shared": "^1.0.18",
-=======
         "@0x/react-shared": "^1.0.19",
->>>>>>> 161a9350
         "basscss": "^8.0.3",
         "bowser": "^1.9.3",
         "less": "^2.7.2",
