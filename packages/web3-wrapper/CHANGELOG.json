--- conflicted
+++ resolved
@@ -1,7 +1,5 @@
 [
     {
-<<<<<<< HEAD
-=======
         "version": "3.2.1",
         "changes": [
             {
@@ -11,7 +9,6 @@
         "timestamp": 1544739608
     },
     {
->>>>>>> 6d45becc
         "version": "3.2.0",
         "changes": [
             {
