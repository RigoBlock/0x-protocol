[
    {
<<<<<<< HEAD
        "version": "2.0.0",
        "changes": [
            {
                "note":
                    "Fixes dropped events in subscriptions by fetching logs by blockHash instead of blockNumber. Support for fetching by blockHash was added in Geth > v1.8.13 and Parity > v2.1.0. Infura works too.",
                "pr": 1080
            },
            {
                "note":
                    "Fix misunderstanding about blockstream interface callbacks and pass the raw JSON RPC responses to it",
                "pr": 1080
            }
        ]
    },
    {
=======
        "timestamp": 1537875740,
        "version": "1.0.5",
        "changes": [
            {
                "note": "Dependencies updated"
            }
        ]
    },
    {
        "timestamp": 1537541580,
>>>>>>> 78ef98c2
        "version": "1.0.4",
        "changes": [
            {
                "note": "Dependencies updated"
            }
        ],
        "timestamp": 1537541580
    },
    {
        "version": "1.0.3",
        "changes": [
            {
                "note": "Drastically reduce the bundle size by removing unused parts of included contract artifacts."
            }
        ],
        "timestamp": 1537369748
    },
    {
        "version": "1.0.2",
        "changes": [
            {
                "note": "Add ZRX & WETH mainnet contract addresses into the included artifacts"
            }
        ],
        "timestamp": 1537265493
    },
    {
        "version": "1.0.1",
        "changes": [
            {
                "note": "Add `OrderValidatorWrapper`"
            },
            {
                "note":
                    "Fix bug where contracts not deployed on a network showed an `EXCHANGE_CONTRACT_DOES_NOT_EXIST` error instead of `CONTRACT_NOT_DEPLOYED_ON_NETWORK`",
                "pr": 1044
            },
            {
                "note":
                    "Export `AssetBalanceAndProxyAllowanceFetcher` and `OrderFilledCancelledFetcher` implementations",
                "pr": 1054
            },
            {
                "note":
                    "Add `validateOrderFillableOrThrowAsync` and `validateFillOrderThrowIfInvalidAsync` to ExchangeWrapper",
                "pr": 1054
            }
        ],
        "timestamp": 1536142250
    },
    {
        "version": "1.0.1-rc.5",
        "changes": [
            {
                "note": "Fix missing `BlockParamLiteral` type import issue"
            }
        ],
        "timestamp": 1535377027
    },
    {
        "version": "1.0.1-rc.4",
        "changes": [
            {
                "note":
                    "Export missing types: `TransactionEncoder`, `ContractAbi`, `JSONRPCRequestPayload`, `JSONRPCResponsePayload`, `JSONRPCErrorCallback`, `AbiDefinition`, `FunctionAbi`, `EventAbi`, `EventParameter`, `DecodedLogArgs`, `MethodAbi`, `ConstructorAbi`, `FallbackAbi`, `DataItem`, `ConstructorStateMutability`, `StateMutability` & `ExchangeSignatureValidatorApprovalEventArgs`",
                "pr": 924
            },
            {
                "note":
                    "Remove superfluous exported types: `ContractEvent`, `Token`, `OrderFillRequest`, `ContractEventArgs`, `LogEvent`, `OnOrderStateChangeCallback`,     `ECSignature`, `OrderStateValid`, `OrderStateInvalid`, `OrderState`, `FilterObject`, `TransactionReceipt` & `TransactionReceiptWithDecodedLogs`",
                "pr": 924
            },
            {
                "note": "Added Transaction Encoder for use with 0x Exchange executeTransaction",
                "pr": 975
            }
        ],
        "timestamp": 1535133899
    },
    {
        "version": "1.0.1-rc.3",
        "changes": [
            {
                "pr": 915,
                "note": "Added strict encoding/decoding checks for sendTransaction and call"
            },
            {
                "note": "Add ForwarderWrapper",
                "pr": 934
            },
            {
                "note": "Optimize orders in ForwarderWrapper",
                "pr": 936
            }
        ],
        "timestamp": 1534210131
    },
    {
        "version": "1.0.1-rc.2",
        "changes": [
            {
                "note": "Fixed bug caused by importing non-existent dep"
            }
        ],
        "timestamp": 1532619515
    },
    {
        "version": "1.0.1-rc.1",
        "changes": [
            {
                "note": "Dependencies updated"
            }
        ],
        "timestamp": 1532605697
    },
    {
        "timestamp": 1532357734,
        "version": "1.0.0",
        "changes": [
            {
                "note": "Dependencies updated"
            }
        ]
    },
    {
        "timestamp": 1532043000,
        "version": "1.0.0-rc.1",
        "changes": [
            {
                "note": "Update blockstream to v5.0 and propogate up caught errors to active subscriptions",
                "pr": 815
            },
            {
                "note": "Update to v2 of 0x rpotocol",
                "pr": 822
            }
        ]
    },
    {
        "timestamp": 1531919263,
        "version": "0.1.1",
        "changes": [
            {
                "note": "Dependencies updated"
            }
        ]
    },
    {
        "timestamp": 1529397769,
        "version": "0.0.5",
        "changes": [
            {
                "note": "Dependencies updated"
            }
        ]
    },
    {
        "timestamp": 1527617227,
        "version": "0.0.4",
        "changes": [
            {
                "note": "Expose 'abi' ContractAbi property on all contract wrappers"
            }
        ]
    },
    {
        "version": "0.0.2",
        "changes": [
            {
                "note": "Dependencies updated"
            }
        ],
        "timestamp": 1527008544
    },
    {
        "timestamp": 1527008270,
        "version": "0.0.1",
        "changes": [
            {
                "note": "Moved contractWrappers out of 0x.js",
                "pr": 579
            }
        ]
    }
]<|MERGE_RESOLUTION|>--- conflicted
+++ resolved
@@ -1,6 +1,5 @@
 [
     {
-<<<<<<< HEAD
         "version": "2.0.0",
         "changes": [
             {
@@ -16,18 +15,15 @@
         ]
     },
     {
-=======
-        "timestamp": 1537875740,
         "version": "1.0.5",
         "changes": [
             {
                 "note": "Dependencies updated"
             }
-        ]
-    },
-    {
-        "timestamp": 1537541580,
->>>>>>> 78ef98c2
+        ],
+        "timestamp": 1537875740
+    },
+    {
         "version": "1.0.4",
         "changes": [
             {
