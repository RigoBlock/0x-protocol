{
    "name": "@0xproject/contract-wrappers",
    "version": "0.1.0",
    "description": "Smart TS wrappers for 0x smart contracts",
    "keywords": [
        "0xproject",
        "ethereum",
        "tokens",
        "exchange"
    ],
    "main": "lib/src/index.js",
    "types": "lib/src/index.d.ts",
    "scripts": {
        "watch_without_deps": "yarn pre_build && tsc -w",
        "build": "yarn pre_build && tsc && copyfiles -u 3 './lib/src/monorepo_scripts/**/*' ./scripts",
        "pre_build": "run-s generate_contract_wrappers update_artifacts",
        "generate_contract_wrappers": "abi-gen --abis 'src/artifacts/@(Exchange|DummyERC20Token|DummyERC721Token|ZRXToken|ERC20Token|ERC721Token|WETH9|ERC20Proxy|ERC721Proxy).json' --template ../contract_templates/contract.handlebars --partials '../contract_templates/partials/**/*.handlebars' --output src/contract_wrappers/generated --backend ethers",
        "lint": "tslint --project . --exclude **/src/contract_wrappers/**/* --exclude **/lib/**/*",
        "test:circleci": "run-s test:coverage",
        "test": "yarn run_mocha",
        "rebuild_and_test": "run-s build test",
        "test:coverage": "nyc npm run test --all && yarn coverage:report:lcov",
        "coverage:report:lcov": "nyc report --reporter=text-lcov > coverage/lcov.info",
        "update_artifacts": "copyfiles -u 2 './src/artifacts/**/*.json' ./lib/src/artifacts",
        "clean": "shx rm -rf _bundles lib test_temp scripts test/artifacts src/contract_wrappers/generated",
        "run_mocha": "mocha --require source-map-support/register --require make-promises-safe lib/test/**/*_test.js lib/test/global_hooks.js --timeout 10000 --bail --exit",
        "manual:postpublish": "yarn build; node ./scripts/postpublish.js"
    },
    "config": {
        "postpublish": {
            "assets": [
                "packages/contract-wrappers/_bundles/index.js",
                "packages/contract-wrappers/_bundles/index.min.js"
            ]
        }
    },
    "repository": {
        "type": "git",
        "url": "https://github.com/0xProject/0x-monorepo"
    },
    "license": "Apache-2.0",
    "engines": {
        "node": ">=6.0.0"
    },
    "devDependencies": {
        "@0xproject/abi-gen": "^0.3.3",
        "@0xproject/dev-utils": "^0.4.5",
        "@0xproject/migrations": "^0.0.9",
        "@0xproject/monorepo-scripts": "^0.2.2",
        "@0xproject/sol-compiler": "^0.5.3",
        "@0xproject/subproviders": "^0.10.5",
        "@0xproject/tslint-config": "^0.4.21",
        "@types/lodash": "4.14.104",
        "@types/mocha": "^2.2.42",
        "@types/node": "^8.0.53",
        "@types/sinon": "^2.2.2",
        "@types/uuid": "^3.4.2",
        "awesome-typescript-loader": "^3.1.3",
        "chai": "^4.0.1",
        "chai-as-promised": "^7.1.0",
        "chai-bignumber": "^2.0.1",
        "copyfiles": "^1.2.0",
        "dirty-chai": "^2.0.1",
        "make-promises-safe": "^1.1.0",
        "mocha": "^4.0.1",
        "npm-run-all": "^4.1.2",
        "nyc": "^11.0.1",
        "opn-cli": "^3.1.0",
        "shx": "^0.2.2",
        "sinon": "^4.0.0",
        "source-map-support": "^0.5.0",
<<<<<<< HEAD
        "tslint": "5.10.0",
        "typescript": "2.7.1",
        "web3-provider-engine": "14.0.6"
=======
        "tslint": "5.11.0",
        "typescript": "2.7.1"
>>>>>>> f3241ff8
    },
    "dependencies": {
        "@0xproject/assert": "^0.3.0",
        "@0xproject/base-contract": "^0.3.5",
        "@0xproject/order-utils": "^1.0.0",
        "@0xproject/typescript-typings": "^0.4.2",
        "@0xproject/utils": "^0.7.2",
        "@0xproject/web3-wrapper": "^0.7.2",
        "@0xproject/fill-scenarios": "^1.0.0",
        "@0xproject/json-schemas": "^1.0.0",
        "@0xproject/types": "^1.0.0",
        "ethereum-types": "^0.0.2",
        "ethereumjs-blockstream": "5.0.0",
        "ethereumjs-util": "^5.1.1",
        "ethers": "3.0.22",
        "js-sha3": "^0.7.0",
        "lodash": "^4.17.4",
        "uuid": "^3.1.0"
    },
    "publishConfig": {
        "access": "public"
    }
}<|MERGE_RESOLUTION|>--- conflicted
+++ resolved
@@ -69,14 +69,9 @@
         "shx": "^0.2.2",
         "sinon": "^4.0.0",
         "source-map-support": "^0.5.0",
-<<<<<<< HEAD
-        "tslint": "5.10.0",
-        "typescript": "2.7.1",
-        "web3-provider-engine": "14.0.6"
-=======
+        "web3-provider-engine": "14.0.6",
         "tslint": "5.11.0",
         "typescript": "2.7.1"
->>>>>>> f3241ff8
     },
     "dependencies": {
         "@0xproject/assert": "^0.3.0",
