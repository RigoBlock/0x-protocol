import { logUtils, promisify } from '@0xproject/utils';
import * as ethUtil from 'ethereumjs-util';
import * as fs from 'fs';
import 'isomorphic-fetch';
import * as _ from 'lodash';
import * as path from 'path';
import * as requireFromString from 'require-from-string';
import * as semver from 'semver';
import solc = require('solc');
import * as Web3 from 'web3';

import { binPaths } from './solc/bin_paths';
import {
    createArtifactsDirIfDoesNotExistAsync,
    findImportIfExist,
    getContractArtifactIfExistsAsync,
    getNormalizedErrMsg,
    parseDependencies,
    parseSolidityVersionRange,
} from './utils/compiler';
import { constants } from './utils/constants';
import { fsWrapper } from './utils/fs_wrapper';
import {
    CompilerOptions,
    ContractArtifact,
    ContractNetworkData,
    ContractNetworks,
    ContractSourceData,
    ContractSources,
    ContractSpecificSourceData,
} from './utils/types';
import { utils } from './utils/utils';

const ALL_CONTRACTS_IDENTIFIER = '*';

/**
 * The Compiler facilitates compiling Solidity smart contracts and saves the results
 * to artifact files.
 */
export class Compiler {
    private _contractsDir: string;
    private _networkId: number;
    private _optimizerEnabled: boolean;
    private _artifactsDir: string;
    // This get's set in the beggining of `compileAsync` function. It's not called from a constructor, but it's the only public method of that class and could as well be.
    private _contractSources!: ContractSources;
    private _solcErrors: Set<string> = new Set();
    private _specifiedContracts: Set<string> = new Set();
    private _contractSourceData: ContractSourceData = {};
    /**
     * Recursively retrieves Solidity source code from directory.
     * @param  dirPath Directory to search.
     * @return Mapping of contract fileName to contract source.
     */
    private static async _getContractSourcesAsync(dirPath: string): Promise<ContractSources> {
        let dirContents: string[] = [];
        try {
            dirContents = await fsWrapper.readdirAsync(dirPath);
        } catch (err) {
            throw new Error(`No directory found at ${dirPath}`);
        }
        let sources: ContractSources = {};
        for (const fileName of dirContents) {
            const contentPath = `${dirPath}/${fileName}`;
            if (path.extname(fileName) === constants.SOLIDITY_FILE_EXTENSION) {
                try {
                    const opts = {
                        encoding: 'utf8',
                    };
                    const source = await fsWrapper.readFileAsync(contentPath, opts);
                    sources[fileName] = source;
                    logUtils.log(`Reading ${fileName} source...`);
                } catch (err) {
                    logUtils.log(`Could not find file at ${contentPath}`);
                }
            } else {
                try {
                    const nestedSources = await Compiler._getContractSourcesAsync(contentPath);
                    sources = {
                        ...sources,
                        ...nestedSources,
                    };
                } catch (err) {
                    logUtils.log(`${contentPath} is not a directory or ${constants.SOLIDITY_FILE_EXTENSION} file`);
                }
            }
        }
        return sources;
    }
    /**
     * Instantiates a new instance of the Compiler class.
     * @param opts Options specifying directories, network, and optimization settings.
     * @return An instance of the Compiler class.
     */
    constructor(opts: CompilerOptions) {
        this._contractsDir = opts.contractsDir;
        this._networkId = opts.networkId;
        this._optimizerEnabled = opts.optimizerEnabled;
        this._artifactsDir = opts.artifactsDir;
        this._specifiedContracts = opts.specifiedContracts;
    }
    /**
<<<<<<< HEAD
     * Compiles selected Solidity files and writes JSON artifacts to artifactsDir.
=======
     * Compiles all Solidity files found in `contractsDir` and writes JSON artifacts to `artifactsDir`.
>>>>>>> bed7d87b
     */
    public async compileAsync(): Promise<void> {
        await createArtifactsDirIfDoesNotExistAsync(this._artifactsDir);
        this._contractSources = await Compiler._getContractSourcesAsync(this._contractsDir);
        _.forIn(this._contractSources, this._setContractSpecificSourceData.bind(this));
        const fileNames = this._specifiedContracts.has(ALL_CONTRACTS_IDENTIFIER)
            ? _.keys(this._contractSources)
            : Array.from(this._specifiedContracts.values());
        for (const fileName of fileNames) {
            await this._compileContractAsync(fileName);
        }
        this._solcErrors.forEach(errMsg => {
            logUtils.log(errMsg);
        });
    }
    /**
     * Compiles contract and saves artifact to artifactsDir.
     * @param fileName Name of contract with '.sol' extension.
     */
    private async _compileContractAsync(fileName: string): Promise<void> {
        if (_.isUndefined(this._contractSources)) {
            throw new Error('Contract sources not yet initialized');
        }
        const contractSpecificSourceData = this._contractSourceData[fileName];
        const currentArtifactIfExists = await getContractArtifactIfExistsAsync(this._artifactsDir, fileName);
        const sourceHash = `0x${contractSpecificSourceData.sourceHash.toString('hex')}`;
        const sourceTreeHash = `0x${contractSpecificSourceData.sourceTreeHash.toString('hex')}`;

        let shouldCompile = false;
        if (_.isUndefined(currentArtifactIfExists)) {
            shouldCompile = true;
        } else {
            const currentArtifact = currentArtifactIfExists as ContractArtifact;
            shouldCompile =
                currentArtifact.networks[this._networkId].optimizer_enabled !== this._optimizerEnabled ||
                currentArtifact.networks[this._networkId].source_tree_hash !== sourceTreeHash;
        }
        if (!shouldCompile) {
            return;
        }
        const availableCompilerVersions = _.keys(binPaths);
        const solcVersion = semver.maxSatisfying(
            availableCompilerVersions,
            contractSpecificSourceData.solcVersionRange,
        );
        const fullSolcVersion = binPaths[solcVersion];
        const compilerBinFilename = path.join(__dirname, '../../solc_bin', fullSolcVersion);
        let solcjs: string;
        const isCompilerAvailableLocally = fs.existsSync(compilerBinFilename);
        if (isCompilerAvailableLocally) {
            solcjs = fs.readFileSync(compilerBinFilename).toString();
        } else {
            logUtils.log(`Downloading ${fullSolcVersion}...`);
            const url = `${constants.BASE_COMPILER_URL}${fullSolcVersion}`;
            const response = await fetch(url);
            if (response.status !== 200) {
                throw new Error(`Failed to load ${fullSolcVersion}`);
            }
            solcjs = await response.text();
            fs.writeFileSync(compilerBinFilename, solcjs);
        }
        const solcInstance = solc.setupMethods(requireFromString(solcjs, compilerBinFilename));

        logUtils.log(`Compiling ${fileName} with Solidity v${solcVersion}...`);
        const source = this._contractSources[fileName];
        const input = {
            [fileName]: source,
        };
        const sourcesToCompile = {
            sources: input,
        };
        const compiled = solcInstance.compile(sourcesToCompile, Number(this._optimizerEnabled), importPath =>
            findImportIfExist(this._contractSources, importPath),
        );

        if (!_.isUndefined(compiled.errors)) {
            _.forEach(compiled.errors, errMsg => {
                const normalizedErrMsg = getNormalizedErrMsg(errMsg);
                this._solcErrors.add(normalizedErrMsg);
            });
        }
        const contractName = path.basename(fileName, constants.SOLIDITY_FILE_EXTENSION);
        const contractIdentifier = `${fileName}:${contractName}`;
        if (_.isUndefined(compiled.contracts[contractIdentifier])) {
            throw new Error(
                `Contract ${contractName} not found in ${fileName}. Please make sure your contract has the same name as it's file name`,
            );
        }
        const abi: Web3.ContractAbi = JSON.parse(compiled.contracts[contractIdentifier].interface);
        const bytecode = `0x${compiled.contracts[contractIdentifier].bytecode}`;
        const runtimeBytecode = `0x${compiled.contracts[contractIdentifier].runtimeBytecode}`;
        const sourceMap = compiled.contracts[contractIdentifier].srcmap;
        const sourceMapRuntime = compiled.contracts[contractIdentifier].srcmapRuntime;
        const sources = _.keys(compiled.sources);
        const updated_at = Date.now();
        const contractNetworkData: ContractNetworkData = {
            solc_version: solcVersion,
            keccak256: sourceHash,
            source_tree_hash: sourceTreeHash,
            optimizer_enabled: this._optimizerEnabled,
            abi,
            bytecode,
            runtime_bytecode: runtimeBytecode,
            updated_at,
            source_map: sourceMap,
            source_map_runtime: sourceMapRuntime,
            sources,
        };

        let newArtifact: ContractArtifact;
        if (!_.isUndefined(currentArtifactIfExists)) {
            const currentArtifact = currentArtifactIfExists as ContractArtifact;
            newArtifact = {
                ...currentArtifact,
                networks: {
                    ...currentArtifact.networks,
                    [this._networkId]: contractNetworkData,
                },
            };
        } else {
            newArtifact = {
                contract_name: contractName,
                networks: {
                    [this._networkId]: contractNetworkData,
                },
            };
        }

        const artifactString = utils.stringifyWithFormatting(newArtifact);
        const currentArtifactPath = `${this._artifactsDir}/${contractName}.json`;
        await fsWrapper.writeFileAsync(currentArtifactPath, artifactString);
        logUtils.log(`${fileName} artifact saved!`);
    }
    /**
     * Gets contract dependendencies and keccak256 hash from source.
     * @param source Source code of contract.
     * @return Object with contract dependencies and keccak256 hash of source.
     */
    private _setContractSpecificSourceData(source: string, fileName: string): void {
        if (!_.isUndefined(this._contractSourceData[fileName])) {
            return;
        }
        const sourceHash = ethUtil.sha3(source);
        const solcVersionRange = parseSolidityVersionRange(source);
        const dependencies = parseDependencies(source);
        const sourceTreeHash = this._getSourceTreeHash(fileName, sourceHash, dependencies);
        this._contractSourceData[fileName] = {
            dependencies,
            solcVersionRange,
            sourceHash,
            sourceTreeHash,
        };
    }
    /**
     * Gets the source tree hash for a file and its dependencies.
     * @param fileName Name of contract file.
     */
    private _getSourceTreeHash(fileName: string, sourceHash: Buffer, dependencies: string[]): Buffer {
        if (dependencies.length === 0) {
            return sourceHash;
        } else {
            const dependencySourceTreeHashes = _.map(dependencies, dependency => {
                const source = this._contractSources[dependency];
                this._setContractSpecificSourceData(source, dependency);
                const sourceData = this._contractSourceData[dependency];
                return this._getSourceTreeHash(dependency, sourceData.sourceHash, sourceData.dependencies);
            });
            const sourceTreeHashesBuffer = Buffer.concat([sourceHash, ...dependencySourceTreeHashes]);
            const sourceTreeHash = ethUtil.sha3(sourceTreeHashesBuffer);
            return sourceTreeHash;
        }
    }
}<|MERGE_RESOLUTION|>--- conflicted
+++ resolved
@@ -100,11 +100,7 @@
         this._specifiedContracts = opts.specifiedContracts;
     }
     /**
-<<<<<<< HEAD
-     * Compiles selected Solidity files and writes JSON artifacts to artifactsDir.
-=======
-     * Compiles all Solidity files found in `contractsDir` and writes JSON artifacts to `artifactsDir`.
->>>>>>> bed7d87b
+     * Compiles selected Solidity files found in `contractsDir` and writes JSON artifacts to `artifactsDir`.
      */
     public async compileAsync(): Promise<void> {
         await createArtifactsDirIfDoesNotExistAsync(this._artifactsDir);
