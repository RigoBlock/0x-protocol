--- conflicted
+++ resolved
@@ -31,13 +31,8 @@
     },
     "devDependencies": {
         "copyfiles": "^2.0.0",
-<<<<<<< HEAD
-        "shx": "^0.2.2",
-        "typescript": "3.0.1"
-=======
         "typescript": "3.0.1",
         "shx": "^0.2.2"
->>>>>>> e7d5ceb9
     },
     "publishConfig": {
         "access": "public"
