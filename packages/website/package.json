--- conflicted
+++ resolved
@@ -63,7 +63,6 @@
     "thenby": "^1.2.3",
     "truffle-contract": "2.0.1",
     "tslint-config-0xproject": "^0.0.2",
-    "typescript": "^2.4.1",
     "web3": "^0.20.0",
     "web3-provider-engine": "^13.0.1",
     "whatwg-fetch": "^2.0.3",
@@ -100,14 +99,9 @@
     "source-map-loader": "^0.1.6",
     "style-loader": "0.13.x",
     "tslint": "5.8.0",
-<<<<<<< HEAD
-    "web3-typescript-typings": "^0.7.2",
-    "webpack": "3.1.0",
-=======
     "typescript": "~2.6.1",
     "web3-typescript-typings": "^0.7.2",
     "webpack": "^3.1.0",
->>>>>>> 598f1dd2
     "webpack-dev-middleware": "^1.10.0",
     "webpack-dev-server": "^2.5.0"
   }
