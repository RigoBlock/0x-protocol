import { constants as sharedConstants, Styles } from '@0xproject/react-shared';
import { BigNumber, logUtils } from '@0xproject/utils';
import Toggle from 'material-ui/Toggle';
import * as React from 'react';
import { Blockchain } from 'ts/blockchain';
import { Dispatcher } from 'ts/redux/dispatcher';
import { colors } from 'ts/style/colors';
import { BalanceErrs, Token, TokenState } from 'ts/types';
import { analytics } from 'ts/utils/analytics';
<<<<<<< HEAD
import { colors } from 'ts/utils/colors';
=======
import { constants } from 'ts/utils/constants';
>>>>>>> cc39eea9
import { errorReporter } from 'ts/utils/error_reporter';
import { utils } from 'ts/utils/utils';

const DEFAULT_ALLOWANCE_AMOUNT_IN_BASE_UNITS = new BigNumber(2).pow(256).minus(1);

interface AllowanceToggleProps {
    networkId: number;
    blockchain: Blockchain;
    dispatcher: Dispatcher;
    onErrorOccurred: (errType: BalanceErrs) => void;
    token: Token;
    tokenState: TokenState;
    userAddress: string;
    isDisabled: boolean;
    refetchTokenStateAsync: () => Promise<void>;
}

interface AllowanceToggleState {
    isSpinnerVisible: boolean;
    prevAllowance: BigNumber;
}

const styles: Styles = {
    baseThumbStyle: {
        height: 10,
        width: 10,
        top: 6,
        backgroundColor: colors.white,
        boxShadow: `0px 0px 0px ${colors.allowanceToggleShadow}`,
    },
    offThumbStyle: {
        left: 4,
    },
    onThumbStyle: {
        left: 25,
    },
    baseTrackStyle: {
        width: 25,
    },
    offTrackStyle: {
        backgroundColor: colors.allowanceToggleOffTrack,
    },
    onTrackStyle: {
        backgroundColor: colors.allowanceToggleOnTrack,
    },
};

export class AllowanceToggle extends React.Component<AllowanceToggleProps, AllowanceToggleState> {
    constructor(props: AllowanceToggleProps) {
        super(props);
        this.state = {
            isSpinnerVisible: false,
            prevAllowance: props.tokenState.allowance,
        };
    }
    public componentWillReceiveProps(nextProps: AllowanceToggleProps): void {
        if (!nextProps.tokenState.allowance.eq(this.state.prevAllowance)) {
            this.setState({
                isSpinnerVisible: false,
                prevAllowance: nextProps.tokenState.allowance,
            });
        }
    }
    public render(): React.ReactNode {
        return (
            <div className="flex">
                <div>
                    <Toggle
                        disabled={this.state.isSpinnerVisible || this.props.isDisabled}
                        toggled={this._isAllowanceSet()}
                        onToggle={this._onToggleAllowanceAsync.bind(this)}
                        thumbStyle={{ ...styles.baseThumbStyle, ...styles.offThumbStyle }}
                        thumbSwitchedStyle={{ ...styles.baseThumbStyle, ...styles.onThumbStyle }}
                        trackStyle={{ ...styles.baseTrackStyle, ...styles.offTrackStyle }}
                        trackSwitchedStyle={{ ...styles.baseTrackStyle, ...styles.onTrackStyle }}
                    />
                </div>
                {this.state.isSpinnerVisible && (
                    <div className="pl1" style={{ paddingTop: 3 }}>
                        <i className="zmdi zmdi-spinner zmdi-hc-spin" />
                    </div>
                )}
            </div>
        );
    }
    private async _onToggleAllowanceAsync(): Promise<void> {
        if (this.props.userAddress === '') {
            this.props.dispatcher.updateShouldBlockchainErrDialogBeOpen(true);
            return;
        }

        this.setState({
            isSpinnerVisible: true,
        });

        let newAllowanceAmountInBaseUnits = new BigNumber(0);
        if (!this._isAllowanceSet()) {
            newAllowanceAmountInBaseUnits = DEFAULT_ALLOWANCE_AMOUNT_IN_BASE_UNITS;
        }
        const networkName = sharedConstants.NETWORK_NAME_BY_ID[this.props.networkId];
        const eventLabel = `${this.props.token.symbol}-${networkName}`;
        try {
            await this.props.blockchain.setProxyAllowanceAsync(this.props.token, newAllowanceAmountInBaseUnits);
            analytics.logEvent('Portal', 'Set Allowance Success', eventLabel, newAllowanceAmountInBaseUnits.toNumber());
            await this.props.refetchTokenStateAsync();
        } catch (err) {
            analytics.logEvent('Portal', 'Set Allowance Failure', eventLabel, newAllowanceAmountInBaseUnits.toNumber());
            this.setState({
                isSpinnerVisible: false,
            });
            const errMsg = `${err}`;
            if (utils.didUserDenyWeb3Request(errMsg)) {
                return;
            }
            logUtils.log(`Unexpected error encountered: ${err}`);
            logUtils.log(err.stack);
            this.props.onErrorOccurred(BalanceErrs.allowanceSettingFailed);
            await errorReporter.reportAsync(err);
        }
    }
    private _isAllowanceSet(): boolean {
        return !this.props.tokenState.allowance.eq(0);
    }
}<|MERGE_RESOLUTION|>--- conflicted
+++ resolved
@@ -7,11 +7,6 @@
 import { colors } from 'ts/style/colors';
 import { BalanceErrs, Token, TokenState } from 'ts/types';
 import { analytics } from 'ts/utils/analytics';
-<<<<<<< HEAD
-import { colors } from 'ts/utils/colors';
-=======
-import { constants } from 'ts/utils/constants';
->>>>>>> cc39eea9
 import { errorReporter } from 'ts/utils/error_reporter';
 import { utils } from 'ts/utils/utils';
 
