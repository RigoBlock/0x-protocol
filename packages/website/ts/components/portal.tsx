import BigNumber from 'bignumber.js';
import * as _ from 'lodash';
import Paper from 'material-ui/Paper';
import * as React from 'react';
import * as DocumentTitle from 'react-document-title';
import {Route, Switch} from 'react-router-dom';
import {Blockchain} from 'ts/blockchain';
import {BlockchainErrDialog} from 'ts/components/dialogs/blockchain_err_dialog';
import {PortalDisclaimerDialog} from 'ts/components/dialogs/portal_disclaimer_dialog';
import {WrappedEthSectionNoticeDialog} from 'ts/components/dialogs/wrapped_eth_section_notice_dialog';
import {EthWrappers} from 'ts/components/eth_wrappers';
import {FillOrder} from 'ts/components/fill_order';
import {Footer} from 'ts/components/footer';
import {PortalMenu} from 'ts/components/portal_menu';
import {TokenBalances} from 'ts/components/token_balances';
import {TopBar} from 'ts/components/top_bar';
import {TradeHistory} from 'ts/components/trade_history/trade_history';
import {FlashMessage} from 'ts/components/ui/flash_message';
import {Loading} from 'ts/components/ui/loading';
import {GenerateOrderForm} from 'ts/containers/generate_order_form';
import {localStorage} from 'ts/local_storage/local_storage';
import {Dispatcher} from 'ts/redux/dispatcher';
import {orderSchema} from 'ts/schemas/order_schema';
import {SchemaValidator} from 'ts/schemas/validator';
import {
    BlockchainErrs,
    HashData,
    Order,
    ScreenWidths,
    Token,
    TokenByAddress,
    TokenStateByAddress,
    WebsitePaths,
} from 'ts/types';
import {colors} from 'ts/utils/colors';
import {configs} from 'ts/utils/configs';
import {constants} from 'ts/utils/constants';
import {utils} from 'ts/utils/utils';

const THROTTLE_TIMEOUT = 100;

export interface PortalPassedProps {}

export interface PortalAllProps {
    blockchainErr: BlockchainErrs;
    blockchainIsLoaded: boolean;
    dispatcher: Dispatcher;
    hashData: HashData;
    networkId: number;
    nodeVersion: string;
    orderFillAmount: BigNumber;
    screenWidth: ScreenWidths;
    tokenByAddress: TokenByAddress;
    tokenStateByAddress: TokenStateByAddress;
    userEtherBalance: BigNumber;
    userAddress: string;
    shouldBlockchainErrDialogBeOpen: boolean;
    userSuppliedOrderCache: Order;
    location: Location;
    flashMessage?: string|React.ReactNode;
}

interface PortalAllState {
    prevNetworkId: number;
    prevNodeVersion: string;
    prevUserAddress: string;
    prevPathname: string;
    isDisclaimerDialogOpen: boolean;
    isWethNoticeDialogOpen: boolean;
}

export class Portal extends React.Component<PortalAllProps, PortalAllState> {
    private blockchain: Blockchain;
    private sharedOrderIfExists: Order;
    private throttledScreenWidthUpdate: () => void;
    public static hasAlreadyDismissedWethNotice() {
        const didDismissWethNotice = localStorage.getItemIfExists(constants.DISMISS_WETH_NOTICE_LOCAL_STORAGE_KEY);
        const hasAlreadyDismissedWethNotice = !_.isUndefined(didDismissWethNotice) &&
                                              !_.isEmpty(didDismissWethNotice);
        return hasAlreadyDismissedWethNotice;
    }
    constructor(props: PortalAllProps) {
        super(props);
        this.sharedOrderIfExists = this.getSharedOrderIfExists();
        this.throttledScreenWidthUpdate = _.throttle(this.updateScreenWidth.bind(this), THROTTLE_TIMEOUT);

        const isViewingBalances = _.includes(props.location.pathname, `${WebsitePaths.Portal}/balances`);
        const hasAlreadyDismissedWethNotice = Portal.hasAlreadyDismissedWethNotice();

        const didAcceptPortalDisclaimer = localStorage.getItemIfExists(constants.ACCEPT_DISCLAIMER_LOCAL_STORAGE_KEY);
        const hasAcceptedDisclaimer = !_.isUndefined(didAcceptPortalDisclaimer) &&
                                      !_.isEmpty(didAcceptPortalDisclaimer);
        this.state = {
            prevNetworkId: this.props.networkId,
            prevNodeVersion: this.props.nodeVersion,
            prevUserAddress: this.props.userAddress,
            prevPathname: this.props.location.pathname,
            isDisclaimerDialogOpen: !hasAcceptedDisclaimer,
            isWethNoticeDialogOpen: !hasAlreadyDismissedWethNotice && isViewingBalances,
        };
    }
    public componentDidMount() {
        window.addEventListener('resize', this.throttledScreenWidthUpdate);
        window.scrollTo(0, 0);
    }
    public componentWillMount() {
        this.blockchain = new Blockchain(this.props.dispatcher);
<<<<<<< HEAD
=======
        const didAcceptPortalDisclaimer = localStorage.getItemIfExists(constants.LOCAL_STORAGE_KEY_ACCEPT_DISCLAIMER);
        const hasAcceptedDisclaimer = !_.isUndefined(didAcceptPortalDisclaimer) &&
                                      !_.isEmpty(didAcceptPortalDisclaimer);
        this.setState({
            hasAcceptedDisclaimer,
        });
>>>>>>> c39ac903
    }
    public componentWillUnmount() {
        this.blockchain.destroy();
        window.removeEventListener('resize', this.throttledScreenWidthUpdate);
        // We re-set the entire redux state when the portal is unmounted so that when it is re-rendered
        // the initialization process always occurs from the same base state. This helps avoid
        // initialization inconsistencies (i.e While the portal was unrendered, the user might have
        // become disconnected from their backing Ethereum node, changes user accounts, etc...)
        this.props.dispatcher.resetState();
    }
    public componentWillReceiveProps(nextProps: PortalAllProps) {
        if (nextProps.networkId !== this.state.prevNetworkId) {
            // tslint:disable-next-line:no-floating-promises
            this.blockchain.networkIdUpdatedFireAndForgetAsync(nextProps.networkId);
            this.setState({
                prevNetworkId: nextProps.networkId,
            });
        }
        if (nextProps.userAddress !== this.state.prevUserAddress) {
            // tslint:disable-next-line:no-floating-promises
            this.blockchain.userAddressUpdatedFireAndForgetAsync(nextProps.userAddress);
            if (!_.isEmpty(nextProps.userAddress) &&
                nextProps.blockchainIsLoaded) {
                const tokens = _.values(nextProps.tokenByAddress);
                // tslint:disable-next-line:no-floating-promises
                this.updateBalanceAndAllowanceWithLoadingScreenAsync(tokens);
            }
            this.setState({
                prevUserAddress: nextProps.userAddress,
            });
        }
        if (nextProps.nodeVersion !== this.state.prevNodeVersion) {
            // tslint:disable-next-line:no-floating-promises
            this.blockchain.nodeVersionUpdatedFireAndForgetAsync(nextProps.nodeVersion);
        }
        if (nextProps.location.pathname !== this.state.prevPathname) {
            const isViewingBalances = _.includes(nextProps.location.pathname, `${WebsitePaths.Portal}/balances`);
            const hasAlreadyDismissedWethNotice = Portal.hasAlreadyDismissedWethNotice();
            this.setState({
                prevPathname: nextProps.location.pathname,
                isWethNoticeDialogOpen: !hasAlreadyDismissedWethNotice && isViewingBalances,
            });
        }
    }
    public render() {
        const updateShouldBlockchainErrDialogBeOpen = this.props.dispatcher
                .updateShouldBlockchainErrDialogBeOpen.bind(this.props.dispatcher);
        const portalStyle: React.CSSProperties = {
            minHeight: '100vh',
            display: 'flex',
            flexDirection: 'column',
            justifyContent: 'space-between',
        };
        const portalMenuContainerStyle: React.CSSProperties = {
            overflow: 'hidden',
            backgroundColor: colors.darkestGrey,
            color: colors.white,
        };
        return (
            <div style={portalStyle}>
                <DocumentTitle title="0x Portal DApp"/>
                <TopBar
                    userAddress={this.props.userAddress}
                    blockchainIsLoaded={this.props.blockchainIsLoaded}
                    location={this.props.location}
                />
                <div id="portal" className="mx-auto max-width-4" style={{width: '100%'}}>
                    <Paper className="mb3 mt2">
                        {!configs.IS_MAINNET_ENABLED && this.props.networkId === constants.NETWORK_ID_MAINNET  ?
                            <div className="p3 center">
                                <div className="h2 py2">Mainnet unavailable</div>
                                <div className="mx-auto pb2 pt2">
                                    <img
                                        src="/images/zrx_token.png"
                                        style={{width: 150}}
                                    />
                                </div>
                                <div>
                                    0x portal is currently unavailable on the Ethereum mainnet.
                                    <div>
                                        To try it out, switch to the Kovan test network
                                        (networkId: 42).
                                    </div>
                                    <div className="py2">
                                        Check back soon!
                                    </div>
                                </div>
                            </div> :
                            <div className="mx-auto flex">
                                <div
                                    className="col col-2 pr2 pt1 sm-hide xs-hide"
                                    style={portalMenuContainerStyle}
                                >
                                    <PortalMenu menuItemStyle={{color: colors.white}} />
                                </div>
                                <div className="col col-12 lg-col-10 md-col-10 sm-col sm-col-12">
                                    <div className="py2" style={{backgroundColor: colors.grey50}}>
                                        {this.props.blockchainIsLoaded ?
                                            <Switch>
                                                <Route
                                                    path={`${WebsitePaths.Portal}/weth`}
                                                    render={this.renderEthWrapper.bind(this)}
                                                />
                                                <Route
                                                    path={`${WebsitePaths.Portal}/fill`}
                                                    render={this.renderFillOrder.bind(this)}
                                                />
                                                <Route
                                                    path={`${WebsitePaths.Portal}/balances`}
                                                    render={this.renderTokenBalances.bind(this)}
                                                />
                                                <Route
                                                    path={`${WebsitePaths.Portal}/trades`}
                                                    component={this.renderTradeHistory.bind(this)}
                                                />
                                                <Route
                                                    path={`${WebsitePaths.Home}`}
                                                    render={this.renderGenerateOrderForm.bind(this)}
                                                />
                                            </Switch> :
                                            <Loading />
                                        }
                                    </div>
                                </div>
                            </div>
                        }
                    </Paper>
                    <BlockchainErrDialog
                        blockchain={this.blockchain}
                        blockchainErr={this.props.blockchainErr}
                        isOpen={this.props.shouldBlockchainErrDialogBeOpen}
                        userAddress={this.props.userAddress}
                        toggleDialogFn={updateShouldBlockchainErrDialogBeOpen}
                        networkId={this.props.networkId}
                    />
                    <WrappedEthSectionNoticeDialog
                        isOpen={this.state.isWethNoticeDialogOpen}
                        onToggleDialog={this.onWethNoticeAccepted.bind(this)}
                    />
                    <PortalDisclaimerDialog
                        isOpen={this.state.isDisclaimerDialogOpen}
                        onToggleDialog={this.onPortalDisclaimerAccepted.bind(this)}
                    />
                    <FlashMessage
                        dispatcher={this.props.dispatcher}
                        flashMessage={this.props.flashMessage}
                    />
                </div>
                <Footer />
            </div>
        );
    }
    private renderEthWrapper() {
        return (
            <EthWrappers
                networkId={this.props.networkId}
                blockchain={this.blockchain}
                dispatcher={this.props.dispatcher}
                tokenByAddress={this.props.tokenByAddress}
                tokenStateByAddress={this.props.tokenStateByAddress}
                userAddress={this.props.userAddress}
                userEtherBalance={this.props.userEtherBalance}
            />
        );
    }
    private renderTradeHistory() {
        return (
            <TradeHistory
                tokenByAddress={this.props.tokenByAddress}
                userAddress={this.props.userAddress}
                networkId={this.props.networkId}
            />
        );
    }
    private renderTokenBalances() {
        return (
            <TokenBalances
                blockchain={this.blockchain}
                blockchainErr={this.props.blockchainErr}
                blockchainIsLoaded={this.props.blockchainIsLoaded}
                dispatcher={this.props.dispatcher}
                screenWidth={this.props.screenWidth}
                tokenByAddress={this.props.tokenByAddress}
                tokenStateByAddress={this.props.tokenStateByAddress}
                userAddress={this.props.userAddress}
                userEtherBalance={this.props.userEtherBalance}
                networkId={this.props.networkId}
            />
        );
    }
    private renderFillOrder(match: any, location: Location, history: History) {
        const initialFillOrder = !_.isUndefined(this.props.userSuppliedOrderCache) ?
                                 this.props.userSuppliedOrderCache :
                                 this.sharedOrderIfExists;
        return (
            <FillOrder
                blockchain={this.blockchain}
                blockchainErr={this.props.blockchainErr}
                initialOrder={initialFillOrder}
                isOrderInUrl={!_.isUndefined(this.sharedOrderIfExists)}
                orderFillAmount={this.props.orderFillAmount}
                networkId={this.props.networkId}
                userAddress={this.props.userAddress}
                tokenByAddress={this.props.tokenByAddress}
                tokenStateByAddress={this.props.tokenStateByAddress}
                dispatcher={this.props.dispatcher}
            />
        );
    }
    private renderGenerateOrderForm(match: any, location: Location, history: History) {
        return (
            <GenerateOrderForm
                blockchain={this.blockchain}
                hashData={this.props.hashData}
                dispatcher={this.props.dispatcher}
            />
        );
    }
    private onPortalDisclaimerAccepted() {
        localStorage.setItem(constants.LOCAL_STORAGE_KEY_ACCEPT_DISCLAIMER, 'set');
        this.setState({
            isDisclaimerDialogOpen: false,
        });
    }
    private onWethNoticeAccepted() {
        localStorage.setItem(constants.DISMISS_WETH_NOTICE_LOCAL_STORAGE_KEY, 'set');
        this.setState({
            isWethNoticeDialogOpen: false,
        });
    }
    private getSharedOrderIfExists(): Order {
        const queryString = window.location.search;
        if (queryString.length === 0) {
            return;
        }
        const queryParams = queryString.substring(1).split('&');
        const orderQueryParam = _.find(queryParams, queryParam => {
            const queryPair = queryParam.split('=');
            return queryPair[0] === 'order';
        });
        if (_.isUndefined(orderQueryParam)) {
            return;
        }
        const orderPair = orderQueryParam.split('=');
        if (orderPair.length !== 2) {
            return;
        }

        const validator = new SchemaValidator();
        const order = JSON.parse(decodeURIComponent(orderPair[1]));
        const validationResult = validator.validate(order, orderSchema);
        if (validationResult.errors.length > 0) {
            utils.consoleLog(`Invalid shared order: ${validationResult.errors}`);
            return;
        }
        return order;
    }
    private updateScreenWidth() {
        const newScreenWidth = utils.getScreenWidth();
        this.props.dispatcher.updateScreenWidth(newScreenWidth);
    }
    private async updateBalanceAndAllowanceWithLoadingScreenAsync(tokens: Token[]) {
        this.props.dispatcher.updateBlockchainIsLoaded(false);
        await this.blockchain.updateTokenBalancesAndAllowancesAsync(tokens);
        this.props.dispatcher.updateBlockchainIsLoaded(true);
    }
}<|MERGE_RESOLUTION|>--- conflicted
+++ resolved
@@ -74,7 +74,7 @@
     private sharedOrderIfExists: Order;
     private throttledScreenWidthUpdate: () => void;
     public static hasAlreadyDismissedWethNotice() {
-        const didDismissWethNotice = localStorage.getItemIfExists(constants.DISMISS_WETH_NOTICE_LOCAL_STORAGE_KEY);
+        const didDismissWethNotice = localStorage.getItemIfExists(constants.LOCAL_STORAGE_KEY_DISMISS_WETH_NOTICE);
         const hasAlreadyDismissedWethNotice = !_.isUndefined(didDismissWethNotice) &&
                                               !_.isEmpty(didDismissWethNotice);
         return hasAlreadyDismissedWethNotice;
@@ -87,7 +87,7 @@
         const isViewingBalances = _.includes(props.location.pathname, `${WebsitePaths.Portal}/balances`);
         const hasAlreadyDismissedWethNotice = Portal.hasAlreadyDismissedWethNotice();
 
-        const didAcceptPortalDisclaimer = localStorage.getItemIfExists(constants.ACCEPT_DISCLAIMER_LOCAL_STORAGE_KEY);
+        const didAcceptPortalDisclaimer = localStorage.getItemIfExists(constants.LOCAL_STORAGE_KEY_ACCEPT_DISCLAIMER);
         const hasAcceptedDisclaimer = !_.isUndefined(didAcceptPortalDisclaimer) &&
                                       !_.isEmpty(didAcceptPortalDisclaimer);
         this.state = {
@@ -105,15 +105,6 @@
     }
     public componentWillMount() {
         this.blockchain = new Blockchain(this.props.dispatcher);
-<<<<<<< HEAD
-=======
-        const didAcceptPortalDisclaimer = localStorage.getItemIfExists(constants.LOCAL_STORAGE_KEY_ACCEPT_DISCLAIMER);
-        const hasAcceptedDisclaimer = !_.isUndefined(didAcceptPortalDisclaimer) &&
-                                      !_.isEmpty(didAcceptPortalDisclaimer);
-        this.setState({
-            hasAcceptedDisclaimer,
-        });
->>>>>>> c39ac903
     }
     public componentWillUnmount() {
         this.blockchain.destroy();
