import { BuyQuote } from '@0x/asset-buyer';
import { BigNumber } from '@0x/utils';
import * as _ from 'lodash';

<<<<<<< HEAD
import { AffiliateInfo, Asset, Network, OrderProcessState, OrderSource, ProviderState } from '../types';
=======
import {
    AffiliateInfo,
    Asset,
    Network,
    OrderSource,
    ProviderState,
    QuoteFetchOrigin,
    WalletSuggestion,
} from '../types';
>>>>>>> fc3641b4

import { EventProperties, heapUtil } from './heap';

let isDisabled = false;
export const disableAnalytics = (shouldDisableAnalytics: boolean) => {
    isDisabled = shouldDisableAnalytics;
};
export const evaluateIfEnabled = (fnCall: () => void) => {
    if (isDisabled) {
        return;
    }
    fnCall();
};

enum EventNames {
    INSTANT_OPENED = 'Instant - Opened',
    INSTANT_CLOSED = 'Instant - Closed',
    ACCOUNT_LOCKED = 'Account - Locked',
    ACCOUNT_READY = 'Account - Ready',
    ACCOUNT_UNLOCK_REQUESTED = 'Account - Unlock Requested',
    ACCOUNT_UNLOCK_DENIED = 'Account - Unlock Denied',
    ACCOUNT_ADDRESS_CHANGED = 'Account - Address Changed',
    PAYMENT_METHOD_DROPDOWN_OPENED = 'Payment Method - Dropdown Opened',
    PAYMENT_METHOD_OPENED_ETHERSCAN = 'Payment Method - Opened Etherscan',
    PAYMENT_METHOD_COPIED_ADDRESS = 'Payment Method - Copied Address',
    BUY_NOT_ENOUGH_ETH = 'Buy - Not Enough Eth',
    BUY_STARTED = 'Buy - Started',
    BUY_SIGNATURE_DENIED = 'Buy - Signature Denied',
    BUY_SIMULATION_FAILED = 'Buy - Simulation Failed',
    BUY_TX_SUBMITTED = 'Buy - Tx Submitted',
    BUY_TX_SUCCEEDED = 'Buy - Tx Succeeded',
    BUY_TX_FAILED = 'Buy - Tx Failed',
    INSTALL_WALLET_CLICKED = 'Install Wallet - Clicked',
    INSTALL_WALLET_MODAL_OPENED = 'Install Wallet - Modal - Opened',
    INSTALL_WALLET_MODAL_CLICKED_EXPLANATION = 'Install Wallet - Modal - Clicked Explanation',
    INSTALL_WALLET_MODAL_CLICKED_GET = 'Install Wallet - Modal - Clicked Get',
    INSTALL_WALLET_MODAL_CLOSED = 'Install Wallet - Modal - Closed',
    TOKEN_SELECTOR_OPENED = 'Token Selector - Opened',
    TOKEN_SELECTOR_CLOSED = 'Token Selector - Closed',
    TOKEN_SELECTOR_CHOSE = 'Token Selector - Chose',
    TOKEN_SELECTOR_SEARCHED = 'Token Selector - Searched',
<<<<<<< HEAD
    TRANSACTION_VIEWED = 'Transaction - Viewed',
=======
    QUOTE_FETCHED = 'Quote - Fetched',
    QUOTE_ERROR = 'Quote - Error',
>>>>>>> fc3641b4
}

const track = (eventName: EventNames, eventProperties: EventProperties = {}): void => {
    evaluateIfEnabled(() => {
        heapUtil.evaluateHeapCall(heap => heap.track(eventName, eventProperties));
    });
};
function trackingEventFnWithoutPayload(eventName: EventNames): () => void {
    return () => {
        track(eventName);
    };
}
// tslint:disable-next-line:no-unused-variable
function trackingEventFnWithPayload(eventName: EventNames): (eventProperties: EventProperties) => void {
    return (eventProperties: EventProperties) => {
        track(eventName, eventProperties);
    };
}

const buyQuoteEventProperties = (buyQuote: BuyQuote) => {
    const assetBuyAmount = buyQuote.assetBuyAmount.toString();
    const assetEthAmount = buyQuote.worstCaseQuoteInfo.assetEthAmount.toString();
    const feeEthAmount = buyQuote.worstCaseQuoteInfo.feeEthAmount.toString();
    const totalEthAmount = buyQuote.worstCaseQuoteInfo.totalEthAmount.toString();
    const feePercentage = !_.isUndefined(buyQuote.feePercentage) ? buyQuote.feePercentage.toString() : 0;
    const hasFeeOrders = !_.isEmpty(buyQuote.feeOrders) ? 'true' : 'false';
    return {
        assetBuyAmount,
        assetEthAmount,
        feeEthAmount,
        totalEthAmount,
        feePercentage,
        hasFeeOrders,
    };
};

export interface AnalyticsUserOptions {
    lastKnownEthAddress?: string;
    ethBalanceInUnitAmount?: string;
}
export interface AnalyticsEventOptions {
    embeddedHost?: string;
    embeddedUrl?: string;
    networkId?: number;
    providerName?: string;
    gitSha?: string;
    npmVersion?: string;
    orderSource?: string;
    affiliateAddress?: string;
    affiliateFeePercent?: number;
    numberAvailableAssets?: number;
    selectedAssetName?: string;
    selectedAssetData?: string;
}
export enum TokenSelectorClosedVia {
    ClickedX = 'Clicked X',
    TokenChose = 'Token Chose',
}
export const analytics = {
    addUserProperties: (properties: AnalyticsUserOptions): void => {
        evaluateIfEnabled(() => {
            heapUtil.evaluateHeapCall(heap => heap.addUserProperties(properties));
        });
    },
    addEventProperties: (properties: AnalyticsEventOptions): void => {
        evaluateIfEnabled(() => {
            heapUtil.evaluateHeapCall(heap => heap.addEventProperties(properties));
        });
    },
    generateEventProperties: (
        network: Network,
        orderSource: OrderSource,
        providerState: ProviderState,
        window: Window,
        selectedAsset?: Asset,
        affiliateInfo?: AffiliateInfo,
    ): AnalyticsEventOptions => {
        const affiliateAddress = affiliateInfo ? affiliateInfo.feeRecipient : 'none';
        const affiliateFeePercent = affiliateInfo ? parseFloat(affiliateInfo.feePercentage.toFixed(4)) : 0;
        const orderSourceName = typeof orderSource === 'string' ? orderSource : 'provided';
        const eventOptions: AnalyticsEventOptions = {
            embeddedHost: window.location.host,
            embeddedUrl: window.location.href,
            networkId: network,
            providerName: providerState.name,
            gitSha: process.env.GIT_SHA,
            npmVersion: process.env.NPM_PACKAGE_VERSION,
            orderSource: orderSourceName,
            affiliateAddress,
            affiliateFeePercent,
            selectedAssetName: selectedAsset ? selectedAsset.metaData.name : 'none',
            selectedAssetData: selectedAsset ? selectedAsset.assetData : 'none',
        };
        return eventOptions;
    },
    trackInstantOpened: trackingEventFnWithoutPayload(EventNames.INSTANT_OPENED),
    trackInstantClosed: trackingEventFnWithoutPayload(EventNames.INSTANT_CLOSED),
    trackAccountLocked: trackingEventFnWithoutPayload(EventNames.ACCOUNT_LOCKED),
    trackAccountReady: (address: string) => trackingEventFnWithPayload(EventNames.ACCOUNT_READY)({ address }),
    trackAccountUnlockRequested: trackingEventFnWithoutPayload(EventNames.ACCOUNT_UNLOCK_REQUESTED),
    trackAccountUnlockDenied: trackingEventFnWithoutPayload(EventNames.ACCOUNT_UNLOCK_DENIED),
    trackAccountAddressChanged: (address: string) =>
        trackingEventFnWithPayload(EventNames.ACCOUNT_ADDRESS_CHANGED)({ address }),
    trackPaymentMethodDropdownOpened: trackingEventFnWithoutPayload(EventNames.PAYMENT_METHOD_DROPDOWN_OPENED),
    trackPaymentMethodOpenedEtherscan: trackingEventFnWithoutPayload(EventNames.PAYMENT_METHOD_OPENED_ETHERSCAN),
    trackPaymentMethodCopiedAddress: trackingEventFnWithoutPayload(EventNames.PAYMENT_METHOD_COPIED_ADDRESS),
    trackBuyNotEnoughEth: (buyQuote: BuyQuote) =>
        trackingEventFnWithPayload(EventNames.BUY_NOT_ENOUGH_ETH)(buyQuoteEventProperties(buyQuote)),
    trackBuyStarted: (buyQuote: BuyQuote) =>
        trackingEventFnWithPayload(EventNames.BUY_STARTED)(buyQuoteEventProperties(buyQuote)),
    trackBuySignatureDenied: (buyQuote: BuyQuote) =>
        trackingEventFnWithPayload(EventNames.BUY_SIGNATURE_DENIED)(buyQuoteEventProperties(buyQuote)),
    trackBuySimulationFailed: (buyQuote: BuyQuote) =>
        trackingEventFnWithPayload(EventNames.BUY_SIMULATION_FAILED)(buyQuoteEventProperties(buyQuote)),
    trackBuyTxSubmitted: (buyQuote: BuyQuote, txHash: string, startTimeUnix: number, expectedEndTimeUnix: number) =>
        trackingEventFnWithPayload(EventNames.BUY_TX_SUBMITTED)({
            ...buyQuoteEventProperties(buyQuote),
            txHash,
            expectedTxTimeMs: expectedEndTimeUnix - startTimeUnix,
        }),
    trackBuyTxSucceeded: (buyQuote: BuyQuote, txHash: string, startTimeUnix: number, expectedEndTimeUnix: number) =>
        trackingEventFnWithPayload(EventNames.BUY_TX_SUCCEEDED)({
            ...buyQuoteEventProperties(buyQuote),
            txHash,
            expectedTxTimeMs: expectedEndTimeUnix - startTimeUnix,
            actualTxTimeMs: new Date().getTime() - startTimeUnix,
        }),
    trackBuyTxFailed: (buyQuote: BuyQuote, txHash: string, startTimeUnix: number, expectedEndTimeUnix: number) =>
        trackingEventFnWithPayload(EventNames.BUY_TX_FAILED)({
            ...buyQuoteEventProperties(buyQuote),
            txHash,
            expectedTxTimeMs: expectedEndTimeUnix - startTimeUnix,
            actualTxTimeMs: new Date().getTime() - startTimeUnix,
        }),
    trackInstallWalletClicked: (walletSuggestion: WalletSuggestion) =>
        trackingEventFnWithPayload(EventNames.INSTALL_WALLET_CLICKED)({ walletSuggestion }),
    trackInstallWalletModalClickedExplanation: trackingEventFnWithoutPayload(
        EventNames.INSTALL_WALLET_MODAL_CLICKED_EXPLANATION,
    ),
    trackInstallWalletModalClickedGet: trackingEventFnWithoutPayload(EventNames.INSTALL_WALLET_MODAL_CLICKED_GET),
    trackInstallWalletModalOpened: trackingEventFnWithoutPayload(EventNames.INSTALL_WALLET_MODAL_OPENED),
    trackInstallWalletModalClosed: trackingEventFnWithoutPayload(EventNames.INSTALL_WALLET_MODAL_CLOSED),
    trackTokenSelectorOpened: trackingEventFnWithoutPayload(EventNames.TOKEN_SELECTOR_OPENED),
    trackTokenSelectorClosed: (closedVia: TokenSelectorClosedVia) =>
        trackingEventFnWithPayload(EventNames.TOKEN_SELECTOR_CLOSED)({ closedVia }),
    trackTokenSelectorChose: (payload: { assetName: string; assetData: string }) =>
        trackingEventFnWithPayload(EventNames.TOKEN_SELECTOR_CHOSE)(payload),
    trackTokenSelectorSearched: (searchText: string) =>
        trackingEventFnWithPayload(EventNames.TOKEN_SELECTOR_SEARCHED)({ searchText }),
<<<<<<< HEAD
    trackTransactionViewed: (orderProcesState: OrderProcessState) =>
        trackingEventFnWithPayload(EventNames.TRANSACTION_VIEWED)({ orderState: orderProcesState }),
=======
    trackQuoteFetched: (buyQuote: BuyQuote, fetchOrigin: QuoteFetchOrigin) =>
        trackingEventFnWithPayload(EventNames.QUOTE_FETCHED)({
            ...buyQuoteEventProperties(buyQuote),
            fetchOrigin,
        }),
    trackQuoteError: (errorMessage: string, assetBuyAmount: BigNumber, fetchOrigin: QuoteFetchOrigin) => {
        trackingEventFnWithPayload(EventNames.QUOTE_ERROR)({
            errorMessage,
            assetBuyAmount: assetBuyAmount.toString(),
            fetchOrigin,
        });
    },
>>>>>>> fc3641b4
};<|MERGE_RESOLUTION|>--- conflicted
+++ resolved
@@ -2,9 +2,6 @@
 import { BigNumber } from '@0x/utils';
 import * as _ from 'lodash';
 
-<<<<<<< HEAD
-import { AffiliateInfo, Asset, Network, OrderProcessState, OrderSource, ProviderState } from '../types';
-=======
 import {
     AffiliateInfo,
     Asset,
@@ -14,7 +11,6 @@
     QuoteFetchOrigin,
     WalletSuggestion,
 } from '../types';
->>>>>>> fc3641b4
 
 import { EventProperties, heapUtil } from './heap';
 
@@ -56,12 +52,9 @@
     TOKEN_SELECTOR_CLOSED = 'Token Selector - Closed',
     TOKEN_SELECTOR_CHOSE = 'Token Selector - Chose',
     TOKEN_SELECTOR_SEARCHED = 'Token Selector - Searched',
-<<<<<<< HEAD
     TRANSACTION_VIEWED = 'Transaction - Viewed',
-=======
     QUOTE_FETCHED = 'Quote - Fetched',
     QUOTE_ERROR = 'Quote - Error',
->>>>>>> fc3641b4
 }
 
 const track = (eventName: EventNames, eventProperties: EventProperties = {}): void => {
@@ -211,10 +204,8 @@
         trackingEventFnWithPayload(EventNames.TOKEN_SELECTOR_CHOSE)(payload),
     trackTokenSelectorSearched: (searchText: string) =>
         trackingEventFnWithPayload(EventNames.TOKEN_SELECTOR_SEARCHED)({ searchText }),
-<<<<<<< HEAD
     trackTransactionViewed: (orderProcesState: OrderProcessState) =>
         trackingEventFnWithPayload(EventNames.TRANSACTION_VIEWED)({ orderState: orderProcesState }),
-=======
     trackQuoteFetched: (buyQuote: BuyQuote, fetchOrigin: QuoteFetchOrigin) =>
         trackingEventFnWithPayload(EventNames.QUOTE_FETCHED)({
             ...buyQuoteEventProperties(buyQuote),
@@ -227,5 +218,4 @@
             fetchOrigin,
         });
     },
->>>>>>> fc3641b4
 };