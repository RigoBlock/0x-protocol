--- conflicted
+++ resolved
@@ -11,11 +11,14 @@
 import { DEFAULT_STATE, DefaultState, State } from '../redux/reducer';
 import { store, Store } from '../redux/store';
 import { fonts } from '../style/fonts';
-<<<<<<< HEAD
-import { AccountState, AffiliateInfo, AssetMetaData, Network, ZeroExInstantBaseConfig } from '../types';
-=======
-import { AccountState, AffiliateInfo, AssetMetaData, Network, OrderSource, QuoteFetchOrigin } from '../types';
->>>>>>> 50df67e7
+import {
+    AccountState,
+    AffiliateInfo,
+    AssetMetaData,
+    Network,
+    QuoteFetchOrigin,
+    ZeroExInstantBaseConfig,
+} from '../types';
 import { analytics, disableAnalytics } from '../util/analytics';
 import { assetUtils } from '../util/asset';
 import { errorFlasher } from '../util/error_flasher';
@@ -25,28 +28,7 @@
 import { generateAccountHeartbeater, generateBuyQuoteHeartbeater } from '../util/heartbeater_factory';
 import { providerStateFactory } from '../util/provider_state_factory';
 
-<<<<<<< HEAD
 export type ZeroExInstantProviderProps = ZeroExInstantBaseConfig;
-=======
-export type ZeroExInstantProviderProps = ZeroExInstantProviderRequiredProps &
-    Partial<ZeroExInstantProviderOptionalProps>;
-
-export interface ZeroExInstantProviderRequiredProps {
-    orderSource: OrderSource;
-}
-
-export interface ZeroExInstantProviderOptionalProps {
-    provider: Provider;
-    walletDisplayName: string;
-    availableAssetDatas: string[];
-    defaultAssetBuyAmount: number;
-    defaultSelectedAssetData: string;
-    additionalAssetMetaDataMap: ObjectMap<AssetMetaData>;
-    networkId: Network;
-    affiliateInfo: AffiliateInfo;
-    shouldDisableAnalyticsTracking: boolean;
-}
->>>>>>> 50df67e7
 
 export class ZeroExInstantProvider extends React.Component<ZeroExInstantProviderProps> {
     private readonly _store: Store;
