--- conflicted
+++ resolved
@@ -181,8 +181,8 @@
         const samplerBytecode = _.get(ERC20BridgeSampler, 'compilerOutput.evm.deployedBytecode.object');
         const defaultCodeOverrides = samplerBytecode
             ? {
-                  [this._contractAddresses.erc20BridgeSampler]: { code: samplerBytecode },
-              }
+                [this._contractAddresses.erc20BridgeSampler]: { code: samplerBytecode },
+            }
             : {};
         const samplerOverrides = _.assign(
             { block: BlockParamLiteral.Latest, overrides: defaultCodeOverrides },
@@ -553,8 +553,10 @@
         }
         // get batches of orders from different sources, awaiting sources in parallel
         const orderBatchPromises: Array<Promise<SignedOrder[]>> = [];
-<<<<<<< HEAD
-        orderBatchPromises.push(this._getSignedOrdersAsync(makerAssetData, takerAssetData)); // order book
+
+        if (!opts.excludedSources.includes(ERC20BridgeSource.Native)) {
+            orderBatchPromises.push(this._getSignedOrdersAsync(makerAssetData, takerAssetData)); // order book
+        }
 
         const rfqtOptions = this._rfqtOptions;
         const quoteRequestor = new QuoteRequestor(
@@ -564,19 +566,12 @@
             this.expiryBufferMs,
         );
 
-=======
-        orderBatchPromises.push(
-            // Don't fetch from the DB if Native has been excluded
-            opts.excludedSources.includes(ERC20BridgeSource.Native)
-                ? Promise.resolve([])
-                : this._getSignedOrdersAsync(makerAssetData, takerAssetData),
-        );
->>>>>>> aae93bb6
         if (
             opts.rfqt &&
             opts.rfqt.intentOnFilling &&
             opts.rfqt.apiKey &&
             this._isApiKeyWhitelisted(opts.rfqt.apiKey) &&
+            !opts.excludedSources.includes(ERC20BridgeSource.Native) &&
             !(marketOperation === MarketOperation.Buy && this._shouldSkipRfqtBuyRequests())
         ) {
             if (!opts.rfqt.takerAddress || opts.rfqt.takerAddress === constants.NULL_ADDRESS) {
