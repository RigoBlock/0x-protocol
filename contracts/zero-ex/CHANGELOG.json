[
    {
        "version": "0.3.0",
        "changes": [
            {
                "note": "Internal audit fixes",
                "pr": 2657
            },
            {
                "note": "Add refund mechanism to meta-transactions",
                "pr": 2657
            },
            {
                "note": "Pass sender address to transformers",
                "pr": 2657
            },
            {
                "note": "Refund unused protocol fees to `refundReceiver` in FQT",
                "pr": 2657
            }
        ]
    },
    {
        "version": "0.2.0",
        "changes": [
            {
                "note": "Export migration tools",
                "pr": 2612
            },
            {
                "note": "Export `AffiliateFeeTransformerContract`",
                "pr": 2622
            },
            {
<<<<<<< HEAD
                "note": "Add `MetaTransactions` and `SignatureValidator` features",
                "pr": 2610
            },
            {
                "note": "Update `TransformERC20` and `MetaTransactions` to handle signed calldata.",
                "pr": 2626
=======
                "note": "Fix `TransformerDeployer.kill()` calling the wrong `die()` interface.",
                "pr": 2624
>>>>>>> 41907936
            }
        ],
        "timestamp": 1594788383
    },
    {
        "timestamp": 1592969527,
        "version": "0.1.1",
        "changes": [
            {
                "note": "Dependencies updated"
            }
        ]
    },
    {
        "version": "0.1.0",
        "changes": [
            {
                "note": "Create this package",
                "pr": 2540
            },
            {
                "note": "Introduce fill `TransformERC20` feature.",
                "pr": 2545
            },
            {
                "note": "Fill Bridges directly in `FillQuoteTransformer`.",
                "pr": 2608
            }
        ]
    }
]<|MERGE_RESOLUTION|>--- conflicted
+++ resolved
@@ -17,6 +17,10 @@
             {
                 "note": "Refund unused protocol fees to `refundReceiver` in FQT",
                 "pr": 2657
+            },
+            {
+                "note": "Fix `TransformerDeployer.kill()` calling the wrong `die()` interface.",
+                "pr": 2624
             }
         ]
     },
@@ -32,17 +36,12 @@
                 "pr": 2622
             },
             {
-<<<<<<< HEAD
                 "note": "Add `MetaTransactions` and `SignatureValidator` features",
                 "pr": 2610
             },
             {
                 "note": "Update `TransformERC20` and `MetaTransactions` to handle signed calldata.",
                 "pr": 2626
-=======
-                "note": "Fix `TransformerDeployer.kill()` calling the wrong `die()` interface.",
-                "pr": 2624
->>>>>>> 41907936
             }
         ],
         "timestamp": 1594788383
