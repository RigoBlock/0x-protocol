--- conflicted
+++ resolved
@@ -1,6 +1,5 @@
 [
     {
-<<<<<<< HEAD
         "version": "3.1.0",
         "changes": [
             {
@@ -102,7 +101,10 @@
             {
                 "note": "Compile and export all contracts, artifacts, and wrappers by default",
                 "pr": 2055
-=======
+            }
+        ]
+    },
+    {
         "timestamp": 1565296576,
         "version": "3.0.5",
         "changes": [
@@ -127,7 +129,6 @@
         "changes": [
             {
                 "note": "Dependencies updated"
->>>>>>> 0ae2d8ba
             }
         ]
     },
