// tslint:disable: max-file-line-count
import { ERC20ProxyContract, ERC20Wrapper } from '@0x/contracts-asset-proxy';
import { artifacts as erc20Artifacts, DummyERC20TokenContract } from '@0x/contracts-erc20';
import {
    blockchainTests,
    constants,
    describe,
    expect,
    getLatestBlockTimestampAsync,
    LogDecoder,
    OrderFactory,
    TransactionFactory,
} from '@0x/contracts-test-utils';
import {
    assetDataUtils,
    ExchangeRevertErrors,
    generatePseudoRandomSalt,
    orderHashUtils,
    transactionHashUtils,
} from '@0x/order-utils';
import { EIP712DomainWithDefaultSchema, FillResults, OrderStatus, RevertReason } from '@0x/types';
import { AbiEncoder, BigNumber } from '@0x/utils';
import { LogWithDecodedArgs, MethodAbi } from 'ethereum-types';
import * as ethUtil from 'ethereumjs-util';
import * as _ from 'lodash';

import {
    artifacts as localArtifacts,
    constants as exchangeConstants,
    ExchangeCancelEventArgs,
    ExchangeCancelUpToEventArgs,
    ExchangeContract,
    exchangeDataEncoder,
    ExchangeFillEventArgs,
    ExchangeFunctionName,
    ExchangeSignatureValidatorApprovalEventArgs,
    ExchangeTransactionExecutionEventArgs,
    ExchangeWrapper,
    ExchangeWrapperContract,
    WhitelistContract,
} from '../src/';

<<<<<<< HEAD
const artifacts = { ...erc20Artifacts, ...localArtifacts };
=======
import { dependencyArtifacts } from './utils/dependency_artifacts';

chaiSetup.configure();
const expect = chai.expect;
const blockchainLifecycle = new BlockchainLifecycle(web3Wrapper);
>>>>>>> 0ae2d8ba

// tslint:disable:no-unnecessary-type-assertion
blockchainTests.resets('Exchange transactions', env => {
    let chainId: number;
    let senderAddress: string;
    let owner: string;
    let makerAddress: string;
    let takerAddress: string;
    let feeRecipientAddress: string;
    let validatorAddress: string;
    let taker2Address: string;

    let erc20TokenA: DummyERC20TokenContract;
    let erc20TokenB: DummyERC20TokenContract;
    let takerFeeToken: DummyERC20TokenContract;
    let makerFeeToken: DummyERC20TokenContract;
    let exchangeInstance: ExchangeContract;
    let erc20Proxy: ERC20ProxyContract;

    let domain: EIP712DomainWithDefaultSchema;
    let orderFactory: OrderFactory;
    let makerTransactionFactory: TransactionFactory;
    let takerTransactionFactory: TransactionFactory;
    let taker2TransactionFactory: TransactionFactory;
    let exchangeWrapper: ExchangeWrapper;
    let erc20Wrapper: ERC20Wrapper;

    let defaultMakerTokenAddress: string;
    let defaultTakerTokenAddress: string;
    let defaultMakerFeeTokenAddress: string;
    let defaultTakerFeeTokenAddress: string;
    let makerPrivateKey: Buffer;
    let takerPrivateKey: Buffer;
    let taker2PrivateKey: Buffer;

    before(async () => {
        chainId = await env.getChainIdAsync();
        const accounts = await env.getAccountAddressesAsync();
        const usedAddresses = ([
            owner,
            senderAddress,
            makerAddress,
            takerAddress,
            feeRecipientAddress,
            validatorAddress,
            taker2Address,
        ] = _.slice(accounts, 0, 7));

        erc20Wrapper = new ERC20Wrapper(env.provider, usedAddresses, owner);

        const numDummyErc20ToDeploy = 4;
        [erc20TokenA, erc20TokenB, takerFeeToken, makerFeeToken] = await erc20Wrapper.deployDummyTokensAsync(
            numDummyErc20ToDeploy,
            constants.DUMMY_TOKEN_DECIMALS,
        );
        erc20Proxy = await erc20Wrapper.deployProxyAsync();
        await erc20Wrapper.setBalancesAndAllowancesAsync();

        exchangeInstance = await ExchangeContract.deployFrom0xArtifactAsync(
            artifacts.Exchange,
<<<<<<< HEAD
            env.provider,
            env.txDefaults,
            new BigNumber(chainId),
=======
            provider,
            txDefaults,
            dependencyArtifacts,
            assetDataUtils.encodeERC20AssetData(zrxToken.address),
>>>>>>> 0ae2d8ba
        );
        exchangeWrapper = new ExchangeWrapper(exchangeInstance, env.provider);
        await exchangeWrapper.registerAssetProxyAsync(erc20Proxy.address, owner);

        await erc20Proxy.addAuthorizedAddress.awaitTransactionSuccessAsync(exchangeInstance.address, { from: owner });

        defaultMakerTokenAddress = erc20TokenA.address;
        defaultTakerTokenAddress = erc20TokenB.address;
        defaultMakerFeeTokenAddress = makerFeeToken.address;
        defaultTakerFeeTokenAddress = takerFeeToken.address;

        domain = {
            verifyingContractAddress: exchangeInstance.address,
            chainId,
        };

        const defaultOrderParams = {
            ...constants.STATIC_ORDER_PARAMS,
            makerAddress,
            feeRecipientAddress,
            makerAssetData: assetDataUtils.encodeERC20AssetData(defaultMakerTokenAddress),
            takerAssetData: assetDataUtils.encodeERC20AssetData(defaultTakerTokenAddress),
            makerFeeAssetData: assetDataUtils.encodeERC20AssetData(defaultMakerFeeTokenAddress),
            takerFeeAssetData: assetDataUtils.encodeERC20AssetData(defaultTakerFeeTokenAddress),
            domain,
        };
        makerPrivateKey = constants.TESTRPC_PRIVATE_KEYS[accounts.indexOf(makerAddress)];
        takerPrivateKey = constants.TESTRPC_PRIVATE_KEYS[accounts.indexOf(takerAddress)];
        taker2PrivateKey = constants.TESTRPC_PRIVATE_KEYS[accounts.indexOf(taker2Address)];
        orderFactory = new OrderFactory(makerPrivateKey, defaultOrderParams);
        makerTransactionFactory = new TransactionFactory(makerPrivateKey, exchangeInstance.address, chainId);
        takerTransactionFactory = new TransactionFactory(takerPrivateKey, exchangeInstance.address, chainId);
        taker2TransactionFactory = new TransactionFactory(taker2PrivateKey, exchangeInstance.address, chainId);
    });
    describe('executeTransaction', () => {
        describe('general functionality', () => {
            it('should log the correct transactionHash if successfully executed', async () => {
                const order = await orderFactory.newSignedOrderAsync();
                const orders = [order];
                const data = exchangeDataEncoder.encodeOrdersToExchangeData(ExchangeFunctionName.FillOrder, orders);
                const transaction = await takerTransactionFactory.newSignedTransactionAsync({ data });
                const transactionReceipt = await exchangeWrapper.executeTransactionAsync(transaction, takerAddress);
                const transactionExecutionLogs = transactionReceipt.logs.filter(
                    log =>
                        (log as LogWithDecodedArgs<ExchangeTransactionExecutionEventArgs>).event ===
                        'TransactionExecution',
                );
                expect(transactionExecutionLogs.length).to.eq(1);
                const executionLogArgs = (transactionExecutionLogs[0] as LogWithDecodedArgs<
                    ExchangeTransactionExecutionEventArgs
                >).args;
                expect(executionLogArgs.transactionHash).to.equal(
                    transactionHashUtils.getTransactionHashHex(transaction),
                );
            });
            it('should revert if the transaction is expired', async () => {
                const order = await orderFactory.newSignedOrderAsync();
                const orders = [order];
                const data = exchangeDataEncoder.encodeOrdersToExchangeData(ExchangeFunctionName.FillOrder, orders);
                const currentTimestamp = await getLatestBlockTimestampAsync();
                const transaction = await takerTransactionFactory.newSignedTransactionAsync({
                    data,
                    expirationTimeSeconds: new BigNumber(currentTimestamp).minus(10),
                });
                const transactionHashHex = transactionHashUtils.getTransactionHashHex(transaction);
                const expectedError = new ExchangeRevertErrors.TransactionError(
                    ExchangeRevertErrors.TransactionErrorCode.Expired,
                    transactionHashHex,
                );
                const tx = exchangeWrapper.executeTransactionAsync(transaction, senderAddress);
                return expect(tx).to.revertWith(expectedError);
            });
        });
        describe('fill methods', () => {
            for (const fnName of [
                ...exchangeConstants.SINGLE_FILL_FN_NAMES,
                ...exchangeConstants.BATCH_FILL_FN_NAMES,
                ...exchangeConstants.MARKET_FILL_FN_NAMES,
            ]) {
                it(`${fnName} should revert if signature is invalid and not called by signer`, async () => {
                    const orders = [await orderFactory.newSignedOrderAsync()];
                    const data = exchangeDataEncoder.encodeOrdersToExchangeData(fnName, orders);
                    const transaction = await takerTransactionFactory.newSignedTransactionAsync({ data });
                    const v = ethUtil.toBuffer(transaction.signature.slice(0, 4));
                    const invalidR = ethUtil.sha3('invalidR');
                    const invalidS = ethUtil.sha3('invalidS');
                    const signatureType = ethUtil.toBuffer(`0x${transaction.signature.slice(-2)}`);
                    const invalidSigBuff = Buffer.concat([v, invalidR, invalidS, signatureType]);
                    const invalidSigHex = `0x${invalidSigBuff.toString('hex')}`;
                    transaction.signature = invalidSigHex;
                    const transactionHashHex = transactionHashUtils.getTransactionHashHex(transaction);
                    const expectedError = new ExchangeRevertErrors.TransactionSignatureError(
                        transactionHashHex,
                        transaction.signerAddress,
                        transaction.signature,
                    );
                    const tx = exchangeWrapper.executeTransactionAsync(transaction, senderAddress);
                    return expect(tx).to.revertWith(expectedError);
                });
                it(`${fnName} should be successful if signed by taker and called by sender`, async () => {
                    const orders = [await orderFactory.newSignedOrderAsync()];
                    const data = exchangeDataEncoder.encodeOrdersToExchangeData(fnName, orders);
                    const transaction = await takerTransactionFactory.newSignedTransactionAsync({ data });
                    const transactionReceipt = await exchangeWrapper.executeTransactionAsync(
                        transaction,
                        senderAddress,
                    );
                    const fillLogs = transactionReceipt.logs.filter(
                        log => (log as LogWithDecodedArgs<ExchangeFillEventArgs>).event === 'Fill',
                    );
                    expect(fillLogs.length).to.eq(1);
                    const fillLogArgs = (fillLogs[0] as LogWithDecodedArgs<ExchangeFillEventArgs>).args;
                    expect(fillLogArgs.makerAddress).to.eq(makerAddress);
                    expect(fillLogArgs.takerAddress).to.eq(takerAddress);
                    expect(fillLogArgs.senderAddress).to.eq(senderAddress);
                    expect(fillLogArgs.feeRecipientAddress).to.eq(feeRecipientAddress);
                    expect(fillLogArgs.makerAssetData).to.eq(orders[0].makerAssetData);
                    expect(fillLogArgs.takerAssetData).to.eq(orders[0].takerAssetData);
                    expect(fillLogArgs.makerAssetFilledAmount).to.bignumber.eq(orders[0].makerAssetAmount);
                    expect(fillLogArgs.takerAssetFilledAmount).to.bignumber.eq(orders[0].takerAssetAmount);
                    expect(fillLogArgs.makerFeePaid).to.bignumber.eq(orders[0].makerFee);
                    expect(fillLogArgs.takerFeePaid).to.bignumber.eq(orders[0].takerFee);
                    expect(fillLogArgs.orderHash).to.eq(orderHashUtils.getOrderHashHex(orders[0]));
                });
                it(`${fnName} should be successful if called by taker without a transaction signature`, async () => {
                    const orders = [await orderFactory.newSignedOrderAsync()];
                    const data = exchangeDataEncoder.encodeOrdersToExchangeData(fnName, orders);
                    const transaction = await takerTransactionFactory.newSignedTransactionAsync({ data });
                    transaction.signature = constants.NULL_BYTES;
                    const transactionReceipt = await exchangeWrapper.executeTransactionAsync(transaction, takerAddress);
                    const fillLogs = transactionReceipt.logs.filter(
                        log => (log as LogWithDecodedArgs<ExchangeFillEventArgs>).event === 'Fill',
                    );
                    expect(fillLogs.length).to.eq(1);
                    const fillLogArgs = (fillLogs[0] as LogWithDecodedArgs<ExchangeFillEventArgs>).args;
                    expect(fillLogArgs.makerAddress).to.eq(makerAddress);
                    expect(fillLogArgs.takerAddress).to.eq(takerAddress);
                    expect(fillLogArgs.senderAddress).to.eq(takerAddress);
                    expect(fillLogArgs.feeRecipientAddress).to.eq(feeRecipientAddress);
                    expect(fillLogArgs.makerAssetData).to.eq(orders[0].makerAssetData);
                    expect(fillLogArgs.takerAssetData).to.eq(orders[0].takerAssetData);
                    expect(fillLogArgs.makerAssetFilledAmount).to.bignumber.eq(orders[0].makerAssetAmount);
                    expect(fillLogArgs.takerAssetFilledAmount).to.bignumber.eq(orders[0].takerAssetAmount);
                    expect(fillLogArgs.makerFeePaid).to.bignumber.eq(orders[0].makerFee);
                    expect(fillLogArgs.takerFeePaid).to.bignumber.eq(orders[0].takerFee);
                    expect(fillLogArgs.orderHash).to.eq(orderHashUtils.getOrderHashHex(orders[0]));
                });
                it(`${fnName} should return the correct data if successful`, async () => {
                    const order = await orderFactory.newSignedOrderAsync();
                    const orders = [order];
                    const data = exchangeDataEncoder.encodeOrdersToExchangeData(fnName, orders);
                    const transaction = await takerTransactionFactory.newSignedTransactionAsync({ data });
                    const returnData = await exchangeInstance.executeTransaction.callAsync(
                        transaction,
                        transaction.signature,
                        {
                            from: senderAddress,
                        },
                    );
                    const abi = artifacts.Exchange.compilerOutput.abi;
                    const methodAbi = abi.filter(abiItem => (abiItem as MethodAbi).name === fnName)[0] as MethodAbi;
                    const abiEncoder = new AbiEncoder.Method(methodAbi);

                    const decodedReturnData = abiEncoder.decodeReturnValues(returnData);
                    const fillResults =
                        exchangeConstants.BATCH_FILL_FN_NAMES.indexOf(fnName) !== -1
                            ? decodedReturnData.fillResults[0]
                            : decodedReturnData.fillResults;

                    expect(fillResults.makerAssetFilledAmount).to.be.bignumber.eq(order.makerAssetAmount);
                    expect(fillResults.takerAssetFilledAmount).to.be.bignumber.eq(order.takerAssetAmount);
                    expect(fillResults.makerFeePaid).to.be.bignumber.eq(order.makerFee);
                    expect(fillResults.takerFeePaid).to.be.bignumber.eq(order.takerFee);
                });
                it(`${fnName} should revert if transaction has already been executed`, async () => {
                    const orders = [await orderFactory.newSignedOrderAsync()];
                    const data = exchangeDataEncoder.encodeOrdersToExchangeData(fnName, orders);
                    const transaction = await takerTransactionFactory.newSignedTransactionAsync({ data });
                    await exchangeWrapper.executeTransactionAsync(transaction, senderAddress);
                    const transactionHashHex = transactionHashUtils.getTransactionHashHex(transaction);
                    const expectedError = new ExchangeRevertErrors.TransactionError(
                        ExchangeRevertErrors.TransactionErrorCode.AlreadyExecuted,
                        transactionHashHex,
                    );
                    const tx = exchangeWrapper.executeTransactionAsync(transaction, senderAddress);
                    return expect(tx).to.revertWith(expectedError);
                });
                it(`${fnName} should revert and rethrow error if executeTransaction is called recursively with a signature`, async () => {
                    const orders = [await orderFactory.newSignedOrderAsync()];
                    const data = exchangeDataEncoder.encodeOrdersToExchangeData(fnName, orders);
                    const transaction = await takerTransactionFactory.newSignedTransactionAsync({ data });
                    const transactionHashHex = transactionHashUtils.getTransactionHashHex(transaction);
                    const recursiveData = exchangeInstance.executeTransaction.getABIEncodedTransactionData(
                        transaction,
                        transaction.signature,
                    );
                    const recursiveTransaction = await takerTransactionFactory.newSignedTransactionAsync({
                        data: recursiveData,
                    });
                    const recursiveTransactionHashHex = transactionHashUtils.getTransactionHashHex(
                        recursiveTransaction,
                    );
                    const noReentrancyError = new ExchangeRevertErrors.TransactionError(
                        ExchangeRevertErrors.TransactionErrorCode.NoReentrancy,
                        transactionHashHex,
                    ).encode();
                    const expectedError = new ExchangeRevertErrors.TransactionExecutionError(
                        recursiveTransactionHashHex,
                        noReentrancyError,
                    );
                    const tx = exchangeWrapper.executeTransactionAsync(recursiveTransaction, senderAddress);
                    return expect(tx).to.revertWith(expectedError);
                });
                it(`${fnName} should be successful if executeTransaction is called recursively by taker without a signature`, async () => {
                    const orders = [await orderFactory.newSignedOrderAsync()];
                    const data = exchangeDataEncoder.encodeOrdersToExchangeData(fnName, orders);
                    const transaction = await takerTransactionFactory.newSignedTransactionAsync({ data });
                    const recursiveData = exchangeInstance.executeTransaction.getABIEncodedTransactionData(
                        transaction,
                        constants.NULL_BYTES,
                    );
                    const recursiveTransaction = await takerTransactionFactory.newSignedTransactionAsync({
                        data: recursiveData,
                    });
                    const transactionReceipt = await exchangeWrapper.executeTransactionAsync(
                        recursiveTransaction,
                        takerAddress,
                    );
                    const fillLogs = transactionReceipt.logs.filter(
                        log => (log as LogWithDecodedArgs<ExchangeFillEventArgs>).event === 'Fill',
                    );
                    expect(fillLogs.length).to.eq(1);
                    const fillLogArgs = (fillLogs[0] as LogWithDecodedArgs<ExchangeFillEventArgs>).args;
                    expect(fillLogArgs.makerAddress).to.eq(makerAddress);
                    expect(fillLogArgs.takerAddress).to.eq(takerAddress);
                    expect(fillLogArgs.senderAddress).to.eq(takerAddress);
                    expect(fillLogArgs.feeRecipientAddress).to.eq(feeRecipientAddress);
                    expect(fillLogArgs.makerAssetData).to.eq(orders[0].makerAssetData);
                    expect(fillLogArgs.takerAssetData).to.eq(orders[0].takerAssetData);
                    expect(fillLogArgs.makerAssetFilledAmount).to.bignumber.eq(orders[0].makerAssetAmount);
                    expect(fillLogArgs.takerAssetFilledAmount).to.bignumber.eq(orders[0].takerAssetAmount);
                    expect(fillLogArgs.makerFeePaid).to.bignumber.eq(orders[0].makerFee);
                    expect(fillLogArgs.takerFeePaid).to.bignumber.eq(orders[0].takerFee);
                    expect(fillLogArgs.orderHash).to.eq(orderHashUtils.getOrderHashHex(orders[0]));
                });
                if (
                    [
                        ExchangeFunctionName.FillOrderNoThrow,
                        ExchangeFunctionName.BatchFillOrdersNoThrow,
                        ExchangeFunctionName.MarketBuyOrders,
                        ExchangeFunctionName.MarketSellOrders,
                    ].indexOf(fnName) === -1
                ) {
                    it(`${fnName} should revert and rethrow error if the underlying function reverts`, async () => {
                        const order = await orderFactory.newSignedOrderAsync();
                        order.signature = constants.NULL_BYTES;
                        const orders = [order];
                        const data = exchangeDataEncoder.encodeOrdersToExchangeData(fnName, orders);
                        const transaction = await takerTransactionFactory.newSignedTransactionAsync({ data });
                        const transactionHashHex = transactionHashUtils.getTransactionHashHex(transaction);
                        const nestedError = new ExchangeRevertErrors.SignatureError(
                            ExchangeRevertErrors.SignatureErrorCode.InvalidLength,
                            orderHashUtils.getOrderHashHex(order),
                            order.makerAddress,
                            order.signature,
                        ).encode();
                        const expectedError = new ExchangeRevertErrors.TransactionExecutionError(
                            transactionHashHex,
                            nestedError,
                        );
                        const tx = exchangeWrapper.executeTransactionAsync(transaction, senderAddress);
                        return expect(tx).to.revertWith(expectedError);
                    });
                }
            }
        });
        describe('cancelOrder', () => {
            it('should revert if not signed by or called by maker', async () => {
                const order = await orderFactory.newSignedOrderAsync();
                const orders = [order];
                const data = exchangeDataEncoder.encodeOrdersToExchangeData(ExchangeFunctionName.CancelOrder, orders);
                const transaction = await takerTransactionFactory.newSignedTransactionAsync({ data });
                const transactionHashHex = transactionHashUtils.getTransactionHashHex(transaction);
                const nestedError = new ExchangeRevertErrors.InvalidMakerError(
                    orderHashUtils.getOrderHashHex(order),
                    takerAddress,
                ).encode();
                const expectedError = new ExchangeRevertErrors.TransactionExecutionError(
                    transactionHashHex,
                    nestedError,
                );
                const tx = exchangeWrapper.executeTransactionAsync(transaction, senderAddress);
                return expect(tx).to.revertWith(expectedError);
            });
            it('should be successful if signed by maker and called by sender', async () => {
                const orders = [await orderFactory.newSignedOrderAsync()];
                const data = exchangeDataEncoder.encodeOrdersToExchangeData(ExchangeFunctionName.CancelOrder, orders);
                const transaction = await makerTransactionFactory.newSignedTransactionAsync({ data });
                const transactionReceipt = await exchangeWrapper.executeTransactionAsync(transaction, senderAddress);
                const cancelLogs = transactionReceipt.logs.filter(
                    log => (log as LogWithDecodedArgs<ExchangeCancelEventArgs>).event === 'Cancel',
                );
                expect(cancelLogs.length).to.eq(1);
                const cancelLogArgs = (cancelLogs[0] as LogWithDecodedArgs<ExchangeCancelEventArgs>).args;
                expect(cancelLogArgs.makerAddress).to.eq(makerAddress);
                expect(cancelLogArgs.senderAddress).to.eq(senderAddress);
                expect(cancelLogArgs.feeRecipientAddress).to.eq(feeRecipientAddress);
                expect(cancelLogArgs.makerAssetData).to.eq(orders[0].makerAssetData);
                expect(cancelLogArgs.takerAssetData).to.eq(orders[0].takerAssetData);
                expect(cancelLogArgs.orderHash).to.eq(orderHashUtils.getOrderHashHex(orders[0]));
            });
            it('should be successful if called by maker without a signature', async () => {
                const orders = [await orderFactory.newSignedOrderAsync()];
                const data = exchangeDataEncoder.encodeOrdersToExchangeData(ExchangeFunctionName.CancelOrder, orders);
                const transaction = await makerTransactionFactory.newSignedTransactionAsync({ data });
                transaction.signature = constants.NULL_BYTES;
                const transactionReceipt = await exchangeWrapper.executeTransactionAsync(transaction, makerAddress);
                const cancelLogs = transactionReceipt.logs.filter(
                    log => (log as LogWithDecodedArgs<ExchangeCancelEventArgs>).event === 'Cancel',
                );
                expect(cancelLogs.length).to.eq(1);
                const cancelLogArgs = (cancelLogs[0] as LogWithDecodedArgs<ExchangeCancelEventArgs>).args;
                expect(cancelLogArgs.makerAddress).to.eq(makerAddress);
                expect(cancelLogArgs.senderAddress).to.eq(makerAddress);
                expect(cancelLogArgs.feeRecipientAddress).to.eq(feeRecipientAddress);
                expect(cancelLogArgs.makerAssetData).to.eq(orders[0].makerAssetData);
                expect(cancelLogArgs.takerAssetData).to.eq(orders[0].takerAssetData);
                expect(cancelLogArgs.orderHash).to.eq(orderHashUtils.getOrderHashHex(orders[0]));
            });
        });
        describe('batchCancelOrders', () => {
            it('should revert if not signed by or called by maker', async () => {
                const orders = [await orderFactory.newSignedOrderAsync(), await orderFactory.newSignedOrderAsync()];
                const data = exchangeDataEncoder.encodeOrdersToExchangeData(
                    ExchangeFunctionName.BatchCancelOrders,
                    orders,
                );
                const transaction = await takerTransactionFactory.newSignedTransactionAsync({ data });
                const transactionHashHex = transactionHashUtils.getTransactionHashHex(transaction);
                const nestedError = new ExchangeRevertErrors.InvalidMakerError(
                    orderHashUtils.getOrderHashHex(orders[0]),
                    takerAddress,
                ).encode();
                const expectedError = new ExchangeRevertErrors.TransactionExecutionError(
                    transactionHashHex,
                    nestedError,
                );
                const tx = exchangeWrapper.executeTransactionAsync(transaction, senderAddress);
                return expect(tx).to.revertWith(expectedError);
            });
            it('should be successful if signed by maker and called by sender', async () => {
                const orders = [await orderFactory.newSignedOrderAsync(), await orderFactory.newSignedOrderAsync()];
                const data = exchangeDataEncoder.encodeOrdersToExchangeData(
                    ExchangeFunctionName.BatchCancelOrders,
                    orders,
                );
                const transaction = await makerTransactionFactory.newSignedTransactionAsync({ data });
                const transactionReceipt = await exchangeWrapper.executeTransactionAsync(transaction, senderAddress);
                const cancelLogs = transactionReceipt.logs.filter(
                    log => (log as LogWithDecodedArgs<ExchangeCancelEventArgs>).event === 'Cancel',
                );
                expect(cancelLogs.length).to.eq(orders.length);
                orders.forEach((order, index) => {
                    const cancelLogArgs = (cancelLogs[index] as LogWithDecodedArgs<ExchangeCancelEventArgs>).args;
                    expect(cancelLogArgs.makerAddress).to.eq(makerAddress);
                    expect(cancelLogArgs.senderAddress).to.eq(senderAddress);
                    expect(cancelLogArgs.feeRecipientAddress).to.eq(feeRecipientAddress);
                    expect(cancelLogArgs.makerAssetData).to.eq(order.makerAssetData);
                    expect(cancelLogArgs.takerAssetData).to.eq(order.takerAssetData);
                    expect(cancelLogArgs.orderHash).to.eq(orderHashUtils.getOrderHashHex(order));
                });
            });
            it('should be successful if called by maker without a signature', async () => {
                const orders = [await orderFactory.newSignedOrderAsync(), await orderFactory.newSignedOrderAsync()];
                const data = exchangeDataEncoder.encodeOrdersToExchangeData(
                    ExchangeFunctionName.BatchCancelOrders,
                    orders,
                );
                const transaction = await makerTransactionFactory.newSignedTransactionAsync({ data });
                transaction.signature = constants.NULL_BYTES;
                const transactionReceipt = await exchangeWrapper.executeTransactionAsync(transaction, makerAddress);
                const cancelLogs = transactionReceipt.logs.filter(
                    log => (log as LogWithDecodedArgs<ExchangeCancelEventArgs>).event === 'Cancel',
                );
                expect(cancelLogs.length).to.eq(orders.length);
                orders.forEach((order, index) => {
                    const cancelLogArgs = (cancelLogs[index] as LogWithDecodedArgs<ExchangeCancelEventArgs>).args;
                    expect(cancelLogArgs.makerAddress).to.eq(makerAddress);
                    expect(cancelLogArgs.senderAddress).to.eq(makerAddress);
                    expect(cancelLogArgs.feeRecipientAddress).to.eq(feeRecipientAddress);
                    expect(cancelLogArgs.makerAssetData).to.eq(order.makerAssetData);
                    expect(cancelLogArgs.takerAssetData).to.eq(order.takerAssetData);
                    expect(cancelLogArgs.orderHash).to.eq(orderHashUtils.getOrderHashHex(order));
                });
            });
        });
        describe('cancelOrdersUpTo', () => {
            it('should be successful if signed by maker and called by sender', async () => {
                const targetEpoch = constants.ZERO_AMOUNT;
                const data = exchangeInstance.cancelOrdersUpTo.getABIEncodedTransactionData(targetEpoch);
                const transaction = await makerTransactionFactory.newSignedTransactionAsync({ data });
                const transactionReceipt = await exchangeWrapper.executeTransactionAsync(transaction, senderAddress);
                const cancelLogs = transactionReceipt.logs.filter(
                    log => (log as LogWithDecodedArgs<ExchangeCancelUpToEventArgs>).event === 'CancelUpTo',
                );
                expect(cancelLogs.length).to.eq(1);
                const cancelLogArgs = (cancelLogs[0] as LogWithDecodedArgs<ExchangeCancelUpToEventArgs>).args;
                expect(cancelLogArgs.makerAddress).to.eq(makerAddress);
                expect(cancelLogArgs.orderSenderAddress).to.eq(senderAddress);
                expect(cancelLogArgs.orderEpoch).to.bignumber.eq(targetEpoch.plus(1));
            });
            it('should be successful if called by maker without a signature', async () => {
                const targetEpoch = constants.ZERO_AMOUNT;
                const data = exchangeInstance.cancelOrdersUpTo.getABIEncodedTransactionData(targetEpoch);
                const transaction = await makerTransactionFactory.newSignedTransactionAsync({ data });
                const transactionReceipt = await exchangeWrapper.executeTransactionAsync(transaction, makerAddress);
                const cancelLogs = transactionReceipt.logs.filter(
                    log => (log as LogWithDecodedArgs<ExchangeCancelUpToEventArgs>).event === 'CancelUpTo',
                );
                expect(cancelLogs.length).to.eq(1);
                const cancelLogArgs = (cancelLogs[0] as LogWithDecodedArgs<ExchangeCancelUpToEventArgs>).args;
                expect(cancelLogArgs.makerAddress).to.eq(makerAddress);
                expect(cancelLogArgs.orderSenderAddress).to.eq(constants.NULL_ADDRESS);
                expect(cancelLogArgs.orderEpoch).to.bignumber.eq(targetEpoch.plus(1));
            });
        });
        describe('preSign', () => {
            it('should preSign a hash for the signer', async () => {
                const order = await orderFactory.newSignedOrderAsync();
                const orderHash = orderHashUtils.getOrderHashHex(order);
                const data = exchangeInstance.preSign.getABIEncodedTransactionData(orderHash);
                const transaction = await takerTransactionFactory.newSignedTransactionAsync({ data });
                let isPreSigned = await exchangeInstance.preSigned.callAsync(orderHash, takerAddress);
                expect(isPreSigned).to.be.eq(false);
                await exchangeWrapper.executeTransactionAsync(transaction, senderAddress);
                isPreSigned = await exchangeInstance.preSigned.callAsync(orderHash, takerAddress);
                expect(isPreSigned).to.be.eq(true);
            });
            it('should preSign a hash for the caller if called without a signature', async () => {
                const order = await orderFactory.newSignedOrderAsync();
                const orderHash = orderHashUtils.getOrderHashHex(order);
                const data = exchangeInstance.preSign.getABIEncodedTransactionData(orderHash);
                const transaction = await takerTransactionFactory.newSignedTransactionAsync({ data });
                transaction.signature = constants.NULL_BYTES;
                let isPreSigned = await exchangeInstance.preSigned.callAsync(orderHash, takerAddress);
                expect(isPreSigned).to.be.eq(false);
                await exchangeWrapper.executeTransactionAsync(transaction, takerAddress);
                isPreSigned = await exchangeInstance.preSigned.callAsync(orderHash, takerAddress);
                expect(isPreSigned).to.be.eq(true);
            });
        });
        describe('setSignatureValidatorApproval', () => {
            it('should approve a validator for the signer', async () => {
                const shouldApprove = true;
                const data = exchangeInstance.setSignatureValidatorApproval.getABIEncodedTransactionData(
                    validatorAddress,
                    shouldApprove,
                );
                const transaction = await takerTransactionFactory.newSignedTransactionAsync({ data });
                const transactionReceipt = await exchangeWrapper.executeTransactionAsync(transaction, senderAddress);
                const validatorApprovalLogs = transactionReceipt.logs.filter(
                    log =>
                        (log as LogWithDecodedArgs<ExchangeSignatureValidatorApprovalEventArgs>).event ===
                        'SignatureValidatorApproval',
                );
                expect(validatorApprovalLogs.length).to.eq(1);
                const validatorApprovalLogArgs = (validatorApprovalLogs[0] as LogWithDecodedArgs<
                    ExchangeSignatureValidatorApprovalEventArgs
                >).args;
                expect(validatorApprovalLogArgs.signerAddress).to.eq(takerAddress);
                expect(validatorApprovalLogArgs.validatorAddress).to.eq(validatorAddress);
                expect(validatorApprovalLogArgs.approved).to.eq(shouldApprove);
            });
            it('should approve a validator for the caller if called with no signature', async () => {
                const shouldApprove = true;
                const data = exchangeInstance.setSignatureValidatorApproval.getABIEncodedTransactionData(
                    validatorAddress,
                    shouldApprove,
                );
                const transaction = await takerTransactionFactory.newSignedTransactionAsync({ data });
                transaction.signature = constants.NULL_BYTES;
                const transactionReceipt = await exchangeWrapper.executeTransactionAsync(transaction, takerAddress);
                const validatorApprovalLogs = transactionReceipt.logs.filter(
                    log =>
                        (log as LogWithDecodedArgs<ExchangeSignatureValidatorApprovalEventArgs>).event ===
                        'SignatureValidatorApproval',
                );
                expect(validatorApprovalLogs.length).to.eq(1);
                const validatorApprovalLogArgs = (validatorApprovalLogs[0] as LogWithDecodedArgs<
                    ExchangeSignatureValidatorApprovalEventArgs
                >).args;
                expect(validatorApprovalLogArgs.signerAddress).to.eq(takerAddress);
                expect(validatorApprovalLogArgs.validatorAddress).to.eq(validatorAddress);
                expect(validatorApprovalLogArgs.approved).to.eq(shouldApprove);
            });
        });
        describe('batchExecuteTransactions', () => {
            it('should successfully call fillOrder via 2 transactions with different taker signatures', async () => {
                const order1 = await orderFactory.newSignedOrderAsync();
                const order2 = await orderFactory.newSignedOrderAsync();
                const data1 = exchangeDataEncoder.encodeOrdersToExchangeData(ExchangeFunctionName.FillOrder, [order1]);
                const data2 = exchangeDataEncoder.encodeOrdersToExchangeData(ExchangeFunctionName.FillOrder, [order2]);
                const transaction1 = await takerTransactionFactory.newSignedTransactionAsync({ data: data1 });
                const transaction2 = await taker2TransactionFactory.newSignedTransactionAsync({ data: data2 });
                const transactionReceipt = await exchangeWrapper.batchExecuteTransactionsAsync(
                    [transaction1, transaction2],
                    senderAddress,
                );

                const transactionExecutionLogs = transactionReceipt.logs.filter(
                    log =>
                        (log as LogWithDecodedArgs<ExchangeTransactionExecutionEventArgs>).event ===
                        'TransactionExecution',
                );
                expect(transactionExecutionLogs.length).to.eq(2);

                const execution1LogArgs = (transactionExecutionLogs[0] as LogWithDecodedArgs<
                    ExchangeTransactionExecutionEventArgs
                >).args;
                expect(execution1LogArgs.transactionHash).to.equal(
                    transactionHashUtils.getTransactionHashHex(transaction1),
                );

                const execution2LogArgs = (transactionExecutionLogs[1] as LogWithDecodedArgs<
                    ExchangeTransactionExecutionEventArgs
                >).args;
                expect(execution2LogArgs.transactionHash).to.equal(
                    transactionHashUtils.getTransactionHashHex(transaction2),
                );

                const fillLogs = transactionReceipt.logs.filter(
                    log => (log as LogWithDecodedArgs<ExchangeFillEventArgs>).event === 'Fill',
                );
                expect(fillLogs.length).to.eq(2);

                const fill1LogArgs = (fillLogs[0] as LogWithDecodedArgs<ExchangeFillEventArgs>).args;
                expect(fill1LogArgs.makerAddress).to.eq(makerAddress);
                expect(fill1LogArgs.takerAddress).to.eq(takerAddress);
                expect(fill1LogArgs.senderAddress).to.eq(senderAddress);
                expect(fill1LogArgs.feeRecipientAddress).to.eq(feeRecipientAddress);
                expect(fill1LogArgs.makerAssetData).to.eq(order1.makerAssetData);
                expect(fill1LogArgs.takerAssetData).to.eq(order1.takerAssetData);
                expect(fill1LogArgs.makerAssetFilledAmount).to.bignumber.eq(order1.makerAssetAmount);
                expect(fill1LogArgs.takerAssetFilledAmount).to.bignumber.eq(order1.takerAssetAmount);
                expect(fill1LogArgs.makerFeePaid).to.bignumber.eq(order1.makerFee);
                expect(fill1LogArgs.takerFeePaid).to.bignumber.eq(order1.takerFee);
                expect(fill1LogArgs.orderHash).to.eq(orderHashUtils.getOrderHashHex(order1));

                const fill2LogArgs = (fillLogs[1] as LogWithDecodedArgs<ExchangeFillEventArgs>).args;
                expect(fill2LogArgs.makerAddress).to.eq(makerAddress);
                expect(fill2LogArgs.takerAddress).to.eq(taker2Address);
                expect(fill2LogArgs.senderAddress).to.eq(senderAddress);
                expect(fill2LogArgs.feeRecipientAddress).to.eq(feeRecipientAddress);
                expect(fill2LogArgs.makerAssetData).to.eq(order2.makerAssetData);
                expect(fill2LogArgs.takerAssetData).to.eq(order2.takerAssetData);
                expect(fill2LogArgs.makerAssetFilledAmount).to.bignumber.eq(order2.makerAssetAmount);
                expect(fill2LogArgs.takerAssetFilledAmount).to.bignumber.eq(order2.takerAssetAmount);
                expect(fill2LogArgs.makerFeePaid).to.bignumber.eq(order2.makerFee);
                expect(fill2LogArgs.takerFeePaid).to.bignumber.eq(order2.takerFee);
                expect(fill2LogArgs.orderHash).to.eq(orderHashUtils.getOrderHashHex(order2));
            });
            it('should successfully call fillOrder via 2 transactions when called by taker with no signatures', async () => {
                const order1 = await orderFactory.newSignedOrderAsync();
                const order2 = await orderFactory.newSignedOrderAsync();
                const data1 = exchangeDataEncoder.encodeOrdersToExchangeData(ExchangeFunctionName.FillOrder, [order1]);
                const data2 = exchangeDataEncoder.encodeOrdersToExchangeData(ExchangeFunctionName.FillOrder, [order2]);
                const transaction1 = await takerTransactionFactory.newSignedTransactionAsync({ data: data1 });
                const transaction2 = await takerTransactionFactory.newSignedTransactionAsync({ data: data2 });
                transaction1.signature = constants.NULL_BYTES;
                transaction2.signature = constants.NULL_BYTES;
                const transactionReceipt = await exchangeWrapper.batchExecuteTransactionsAsync(
                    [transaction1, transaction2],
                    takerAddress,
                );

                const transactionExecutionLogs = transactionReceipt.logs.filter(
                    log =>
                        (log as LogWithDecodedArgs<ExchangeTransactionExecutionEventArgs>).event ===
                        'TransactionExecution',
                );
                expect(transactionExecutionLogs.length).to.eq(2);

                const execution1LogArgs = (transactionExecutionLogs[0] as LogWithDecodedArgs<
                    ExchangeTransactionExecutionEventArgs
                >).args;
                expect(execution1LogArgs.transactionHash).to.equal(
                    transactionHashUtils.getTransactionHashHex(transaction1),
                );

                const execution2LogArgs = (transactionExecutionLogs[1] as LogWithDecodedArgs<
                    ExchangeTransactionExecutionEventArgs
                >).args;
                expect(execution2LogArgs.transactionHash).to.equal(
                    transactionHashUtils.getTransactionHashHex(transaction2),
                );

                const fillLogs = transactionReceipt.logs.filter(
                    log => (log as LogWithDecodedArgs<ExchangeFillEventArgs>).event === 'Fill',
                );
                expect(fillLogs.length).to.eq(2);

                const fill1LogArgs = (fillLogs[0] as LogWithDecodedArgs<ExchangeFillEventArgs>).args;
                expect(fill1LogArgs.makerAddress).to.eq(makerAddress);
                expect(fill1LogArgs.takerAddress).to.eq(takerAddress);
                expect(fill1LogArgs.senderAddress).to.eq(takerAddress);
                expect(fill1LogArgs.feeRecipientAddress).to.eq(feeRecipientAddress);
                expect(fill1LogArgs.makerAssetData).to.eq(order1.makerAssetData);
                expect(fill1LogArgs.takerAssetData).to.eq(order1.takerAssetData);
                expect(fill1LogArgs.makerAssetFilledAmount).to.bignumber.eq(order1.makerAssetAmount);
                expect(fill1LogArgs.takerAssetFilledAmount).to.bignumber.eq(order1.takerAssetAmount);
                expect(fill1LogArgs.makerFeePaid).to.bignumber.eq(order1.makerFee);
                expect(fill1LogArgs.takerFeePaid).to.bignumber.eq(order1.takerFee);
                expect(fill1LogArgs.orderHash).to.eq(orderHashUtils.getOrderHashHex(order1));

                const fill2LogArgs = (fillLogs[1] as LogWithDecodedArgs<ExchangeFillEventArgs>).args;
                expect(fill2LogArgs.makerAddress).to.eq(makerAddress);
                expect(fill2LogArgs.takerAddress).to.eq(takerAddress);
                expect(fill2LogArgs.senderAddress).to.eq(takerAddress);
                expect(fill2LogArgs.feeRecipientAddress).to.eq(feeRecipientAddress);
                expect(fill2LogArgs.makerAssetData).to.eq(order2.makerAssetData);
                expect(fill2LogArgs.takerAssetData).to.eq(order2.takerAssetData);
                expect(fill2LogArgs.makerAssetFilledAmount).to.bignumber.eq(order2.makerAssetAmount);
                expect(fill2LogArgs.takerAssetFilledAmount).to.bignumber.eq(order2.takerAssetAmount);
                expect(fill2LogArgs.makerFeePaid).to.bignumber.eq(order2.makerFee);
                expect(fill2LogArgs.takerFeePaid).to.bignumber.eq(order2.takerFee);
                expect(fill2LogArgs.orderHash).to.eq(orderHashUtils.getOrderHashHex(order2));
            });
            it('should successfully call fillOrder via 2 transactions when one is signed by taker1 and executeTransaction is called by taker2', async () => {
                const order1 = await orderFactory.newSignedOrderAsync();
                const order2 = await orderFactory.newSignedOrderAsync();
                const data1 = exchangeDataEncoder.encodeOrdersToExchangeData(ExchangeFunctionName.FillOrder, [order1]);
                const data2 = exchangeDataEncoder.encodeOrdersToExchangeData(ExchangeFunctionName.FillOrder, [order2]);
                const transaction1 = await takerTransactionFactory.newSignedTransactionAsync({ data: data1 });
                const transaction2 = await taker2TransactionFactory.newSignedTransactionAsync({ data: data2 });
                transaction2.signature = constants.NULL_BYTES;
                const transactionReceipt = await exchangeWrapper.batchExecuteTransactionsAsync(
                    [transaction1, transaction2],
                    taker2Address,
                );

                const transactionExecutionLogs = transactionReceipt.logs.filter(
                    log =>
                        (log as LogWithDecodedArgs<ExchangeTransactionExecutionEventArgs>).event ===
                        'TransactionExecution',
                );
                expect(transactionExecutionLogs.length).to.eq(2);

                const execution1LogArgs = (transactionExecutionLogs[0] as LogWithDecodedArgs<
                    ExchangeTransactionExecutionEventArgs
                >).args;
                expect(execution1LogArgs.transactionHash).to.equal(
                    transactionHashUtils.getTransactionHashHex(transaction1),
                );

                const execution2LogArgs = (transactionExecutionLogs[1] as LogWithDecodedArgs<
                    ExchangeTransactionExecutionEventArgs
                >).args;
                expect(execution2LogArgs.transactionHash).to.equal(
                    transactionHashUtils.getTransactionHashHex(transaction2),
                );

                const fillLogs = transactionReceipt.logs.filter(
                    log => (log as LogWithDecodedArgs<ExchangeFillEventArgs>).event === 'Fill',
                );
                expect(fillLogs.length).to.eq(2);

                const fill1LogArgs = (fillLogs[0] as LogWithDecodedArgs<ExchangeFillEventArgs>).args;
                expect(fill1LogArgs.makerAddress).to.eq(makerAddress);
                expect(fill1LogArgs.takerAddress).to.eq(takerAddress);
                expect(fill1LogArgs.senderAddress).to.eq(taker2Address);
                expect(fill1LogArgs.feeRecipientAddress).to.eq(feeRecipientAddress);
                expect(fill1LogArgs.makerAssetData).to.eq(order1.makerAssetData);
                expect(fill1LogArgs.takerAssetData).to.eq(order1.takerAssetData);
                expect(fill1LogArgs.makerAssetFilledAmount).to.bignumber.eq(order1.makerAssetAmount);
                expect(fill1LogArgs.takerAssetFilledAmount).to.bignumber.eq(order1.takerAssetAmount);
                expect(fill1LogArgs.makerFeePaid).to.bignumber.eq(order1.makerFee);
                expect(fill1LogArgs.takerFeePaid).to.bignumber.eq(order1.takerFee);
                expect(fill1LogArgs.orderHash).to.eq(orderHashUtils.getOrderHashHex(order1));

                const fill2LogArgs = (fillLogs[1] as LogWithDecodedArgs<ExchangeFillEventArgs>).args;
                expect(fill2LogArgs.makerAddress).to.eq(makerAddress);
                expect(fill2LogArgs.takerAddress).to.eq(taker2Address);
                expect(fill2LogArgs.senderAddress).to.eq(taker2Address);
                expect(fill2LogArgs.feeRecipientAddress).to.eq(feeRecipientAddress);
                expect(fill2LogArgs.makerAssetData).to.eq(order2.makerAssetData);
                expect(fill2LogArgs.takerAssetData).to.eq(order2.takerAssetData);
                expect(fill2LogArgs.makerAssetFilledAmount).to.bignumber.eq(order2.makerAssetAmount);
                expect(fill2LogArgs.takerAssetFilledAmount).to.bignumber.eq(order2.takerAssetAmount);
                expect(fill2LogArgs.makerFeePaid).to.bignumber.eq(order2.makerFee);
                expect(fill2LogArgs.takerFeePaid).to.bignumber.eq(order2.takerFee);
                expect(fill2LogArgs.orderHash).to.eq(orderHashUtils.getOrderHashHex(order2));
            });
            it('should return the correct data for 2 different fillOrder calls', async () => {
                const order1 = await orderFactory.newSignedOrderAsync();
                const order2 = await orderFactory.newSignedOrderAsync();
                const data1 = exchangeDataEncoder.encodeOrdersToExchangeData(ExchangeFunctionName.FillOrder, [order1]);
                const data2 = exchangeDataEncoder.encodeOrdersToExchangeData(ExchangeFunctionName.FillOrder, [order2]);
                const transaction1 = await takerTransactionFactory.newSignedTransactionAsync({ data: data1 });
                const transaction2 = await taker2TransactionFactory.newSignedTransactionAsync({ data: data2 });
                const returnData = await exchangeInstance.batchExecuteTransactions.callAsync(
                    [transaction1, transaction2],
                    [transaction1.signature, transaction2.signature],
                    { from: senderAddress },
                );
                const abi = artifacts.Exchange.compilerOutput.abi;
                const methodAbi = abi.filter(
                    abiItem => (abiItem as MethodAbi).name === ExchangeFunctionName.FillOrder,
                )[0] as MethodAbi;
                const abiEncoder = new AbiEncoder.Method(methodAbi);
                const fillResults1: FillResults = abiEncoder.decodeReturnValues(returnData[0]).fillResults;
                const fillResults2: FillResults = abiEncoder.decodeReturnValues(returnData[1]).fillResults;
                expect(fillResults1.makerAssetFilledAmount).to.be.bignumber.eq(order1.makerAssetAmount);
                expect(fillResults1.takerAssetFilledAmount).to.be.bignumber.eq(order1.takerAssetAmount);
                expect(fillResults1.makerFeePaid).to.be.bignumber.eq(order1.makerFee);
                expect(fillResults1.takerFeePaid).to.be.bignumber.eq(order1.takerFee);
                expect(fillResults2.makerAssetFilledAmount).to.be.bignumber.eq(order2.makerAssetAmount);
                expect(fillResults2.takerAssetFilledAmount).to.be.bignumber.eq(order2.takerAssetAmount);
                expect(fillResults2.makerFeePaid).to.be.bignumber.eq(order2.makerFee);
                expect(fillResults2.takerFeePaid).to.be.bignumber.eq(order2.takerFee);
            });
            it('should successfully call fillOrder and cancelOrder via 2 transactions', async () => {
                const order1 = await orderFactory.newSignedOrderAsync();
                const order2 = await orderFactory.newSignedOrderAsync();
                const data1 = exchangeDataEncoder.encodeOrdersToExchangeData(ExchangeFunctionName.FillOrder, [order1]);
                const data2 = exchangeDataEncoder.encodeOrdersToExchangeData(ExchangeFunctionName.CancelOrder, [
                    order2,
                ]);
                const transaction1 = await takerTransactionFactory.newSignedTransactionAsync({ data: data1 });
                const transaction2 = await makerTransactionFactory.newSignedTransactionAsync({ data: data2 });
                const transactionReceipt = await exchangeWrapper.batchExecuteTransactionsAsync(
                    [transaction1, transaction2],
                    senderAddress,
                );

                const transactionExecutionLogs = transactionReceipt.logs.filter(
                    log =>
                        (log as LogWithDecodedArgs<ExchangeTransactionExecutionEventArgs>).event ===
                        'TransactionExecution',
                );
                expect(transactionExecutionLogs.length).to.eq(2);

<<<<<<< HEAD
                const execution1LogArgs = (transactionExecutionLogs[0] as LogWithDecodedArgs<
                    ExchangeTransactionExecutionEventArgs
                >).args;
                expect(execution1LogArgs.transactionHash).to.equal(
                    transactionHashUtils.getTransactionHashHex(transaction1),
                );

                const execution2LogArgs = (transactionExecutionLogs[1] as LogWithDecodedArgs<
                    ExchangeTransactionExecutionEventArgs
                >).args;
                expect(execution2LogArgs.transactionHash).to.equal(
                    transactionHashUtils.getTransactionHashHex(transaction2),
                );

                let fillLogIndex: number = 0;
                let cancelLogIndex: number = 0;
                const fillLogs = transactionReceipt.logs.filter((log, index) => {
                    if ((log as LogWithDecodedArgs<ExchangeFillEventArgs>).event === 'Fill') {
                        fillLogIndex = index;
                        return true;
                    }
                    return false;
                });
                const cancelLogs = transactionReceipt.logs.filter((log, index) => {
                    if ((log as LogWithDecodedArgs<ExchangeCancelEventArgs>).event === 'Cancel') {
                        cancelLogIndex = index;
                        return true;
                    }
                    return false;
                });
                expect(fillLogs.length).to.eq(1);
                expect(cancelLogs.length).to.eq(1);
                expect(cancelLogIndex).to.greaterThan(fillLogIndex);

                const fillLogArgs = (fillLogs[0] as LogWithDecodedArgs<ExchangeFillEventArgs>).args;
                expect(fillLogArgs.makerAddress).to.eq(makerAddress);
                expect(fillLogArgs.takerAddress).to.eq(takerAddress);
                expect(fillLogArgs.senderAddress).to.eq(senderAddress);
                expect(fillLogArgs.feeRecipientAddress).to.eq(feeRecipientAddress);
                expect(fillLogArgs.makerAssetData).to.eq(order1.makerAssetData);
                expect(fillLogArgs.takerAssetData).to.eq(order1.takerAssetData);
                expect(fillLogArgs.makerAssetFilledAmount).to.bignumber.eq(order1.makerAssetAmount);
                expect(fillLogArgs.takerAssetFilledAmount).to.bignumber.eq(order1.takerAssetAmount);
                expect(fillLogArgs.makerFeePaid).to.bignumber.eq(order1.makerFee);
                expect(fillLogArgs.takerFeePaid).to.bignumber.eq(order1.takerFee);
                expect(fillLogArgs.orderHash).to.eq(orderHashUtils.getOrderHashHex(order1));

                const cancelLogArgs = (cancelLogs[0] as LogWithDecodedArgs<ExchangeCancelEventArgs>).args;
                expect(cancelLogArgs.makerAddress).to.eq(makerAddress);
                expect(cancelLogArgs.senderAddress).to.eq(senderAddress);
                expect(cancelLogArgs.feeRecipientAddress).to.eq(feeRecipientAddress);
                expect(cancelLogArgs.makerAssetData).to.eq(order2.makerAssetData);
                expect(cancelLogArgs.takerAssetData).to.eq(order2.takerAssetData);
                expect(cancelLogArgs.orderHash).to.eq(orderHashUtils.getOrderHashHex(order2));
            });
            it('should return the correct data for a fillOrder and cancelOrder call', async () => {
                const order1 = await orderFactory.newSignedOrderAsync();
                const order2 = await orderFactory.newSignedOrderAsync();
                const data1 = exchangeDataEncoder.encodeOrdersToExchangeData(ExchangeFunctionName.FillOrder, [order1]);
                const data2 = exchangeDataEncoder.encodeOrdersToExchangeData(ExchangeFunctionName.CancelOrder, [
                    order2,
                ]);
                const transaction1 = await takerTransactionFactory.newSignedTransactionAsync({ data: data1 });
                const transaction2 = await makerTransactionFactory.newSignedTransactionAsync({ data: data2 });
                const returnData = await exchangeInstance.batchExecuteTransactions.callAsync(
                    [transaction1, transaction2],
                    [transaction1.signature, transaction2.signature],
                    { from: senderAddress },
                );
                const abi = artifacts.Exchange.compilerOutput.abi;
                const methodAbi = abi.filter(
                    abiItem => (abiItem as MethodAbi).name === ExchangeFunctionName.FillOrder,
                )[0] as MethodAbi;
                const abiEncoder = new AbiEncoder.Method(methodAbi);
                const fillResults: FillResults = abiEncoder.decodeReturnValues(returnData[0]).fillResults;
                expect(fillResults.makerAssetFilledAmount).to.be.bignumber.eq(order1.makerAssetAmount);
                expect(fillResults.takerAssetFilledAmount).to.be.bignumber.eq(order1.takerAssetAmount);
                expect(fillResults.makerFeePaid).to.be.bignumber.eq(order1.makerFee);
                expect(fillResults.takerFeePaid).to.be.bignumber.eq(order1.takerFee);
                expect(returnData[1]).to.eq(constants.NULL_BYTES);
            });
            it('should revert if a single transaction reverts', async () => {
                const order = await orderFactory.newSignedOrderAsync();
                const data1 = exchangeDataEncoder.encodeOrdersToExchangeData(ExchangeFunctionName.CancelOrder, [order]);
                const data2 = exchangeDataEncoder.encodeOrdersToExchangeData(ExchangeFunctionName.FillOrder, [order]);
                const transaction1 = await makerTransactionFactory.newSignedTransactionAsync({ data: data1 });
                const transaction2 = await takerTransactionFactory.newSignedTransactionAsync({ data: data2 });
                const tx = exchangeWrapper.batchExecuteTransactionsAsync([transaction1, transaction2], senderAddress);
                const nestedError = new ExchangeRevertErrors.OrderStatusError(
                    orderHashUtils.getOrderHashHex(order),
                    OrderStatus.Cancelled,
                ).encode();
                const expectedError = new ExchangeRevertErrors.TransactionExecutionError(
                    transactionHashUtils.getTransactionHashHex(transaction2),
                    nestedError,
                );
                return expect(tx).to.revertWith(expectedError);
            });
            it('should revert if a single transaction is expired', async () => {
                const order1 = await orderFactory.newSignedOrderAsync();
                const order2 = await orderFactory.newSignedOrderAsync();
                const data1 = exchangeDataEncoder.encodeOrdersToExchangeData(ExchangeFunctionName.FillOrder, [order1]);
                const data2 = exchangeDataEncoder.encodeOrdersToExchangeData(ExchangeFunctionName.FillOrder, [order2]);
                const currentTimestamp = await getLatestBlockTimestampAsync();
                const transaction1 = await takerTransactionFactory.newSignedTransactionAsync({ data: data1 });
                const transaction2 = await taker2TransactionFactory.newSignedTransactionAsync({
                    data: data2,
                    expirationTimeSeconds: new BigNumber(currentTimestamp).minus(10),
                });
                const tx = exchangeWrapper.batchExecuteTransactionsAsync([transaction1, transaction2], senderAddress);
                const expiredTransactionHash = transactionHashUtils.getTransactionHashHex(transaction2);
                const expectedError = new ExchangeRevertErrors.TransactionError(
                    ExchangeRevertErrors.TransactionErrorCode.Expired,
                    expiredTransactionHash,
=======
            before(async () => {
                exchangeWrapperContract = await ExchangeWrapperContract.deployFrom0xArtifactAsync(
                    artifacts.ExchangeWrapper,
                    provider,
                    txDefaults,
                    dependencyArtifacts,
                    exchange.address,
>>>>>>> 0ae2d8ba
                );
                return expect(tx).to.revertWith(expectedError);
            });
        });
        describe('examples', () => {
            describe('ExchangeWrapper', () => {
                // WARNING: Beware of order fields that can get deduped by the
                // encoder, as this will produce different transaction data,
                // and therefore transaction hash, from what the ExchangeWrapper
                // contract generates.
                let exchangeWrapperContract: ExchangeWrapperContract;

                before(async () => {
                    exchangeWrapperContract = await ExchangeWrapperContract.deployFrom0xArtifactAsync(
                        artifacts.ExchangeWrapper,
                        env.provider,
                        env.txDefaults,
                        exchangeInstance.address,
                    );
                });

                it("should cancel an order if called from the order's sender", async () => {
                    const orderSalt = constants.ZERO_AMOUNT;
                    const signedOrder = await orderFactory.newSignedOrderAsync({
                        senderAddress: exchangeWrapperContract.address,
                        salt: orderSalt,
                    });
                    const targetOrderEpoch = orderSalt.plus(1);
                    const cancelData = exchangeInstance.cancelOrdersUpTo.getABIEncodedTransactionData(targetOrderEpoch);
                    const cancelTransaction = await makerTransactionFactory.newSignedTransactionAsync({
                        data: cancelData,
                    });
                    await exchangeWrapperContract.cancelOrdersUpTo.awaitTransactionSuccessAsync(
                        targetOrderEpoch,
                        cancelTransaction.salt,
                        cancelTransaction.expirationTimeSeconds,
                        cancelTransaction.signature,
                        { from: makerAddress },
                        constants.AWAIT_TRANSACTION_MINED_MS,
                    );

                    const takerAssetFillAmount = signedOrder.takerAssetAmount;
                    const fillData = exchangeInstance.fillOrder.getABIEncodedTransactionData(
                        signedOrder,
                        takerAssetFillAmount,
                        signedOrder.signature,
                    );
                    const fillTransaction = await takerTransactionFactory.newSignedTransactionAsync({ data: fillData });
                    const orderHashHex = orderHashUtils.getOrderHashHex(signedOrder);
                    const transactionHashHex = transactionHashUtils.getTransactionHashHex(fillTransaction);
                    const expectedError = new ExchangeRevertErrors.TransactionExecutionError(
                        transactionHashHex,
                        new ExchangeRevertErrors.OrderStatusError(orderHashHex, OrderStatus.Cancelled).encode(),
                    );
                    const tx = exchangeWrapperContract.fillOrder.sendTransactionAsync(
                        signedOrder,
                        takerAssetFillAmount,
                        fillTransaction.salt,
                        fillTransaction.expirationTimeSeconds,
                        signedOrder.signature,
                        fillTransaction.signature,
                        { from: takerAddress },
                    );
                    return expect(tx).to.revertWith(expectedError);
                });

                it("should not cancel an order if not called from the order's sender", async () => {
                    const orderSalt = constants.ZERO_AMOUNT;
                    const signedOrder = await orderFactory.newSignedOrderAsync({
                        senderAddress: exchangeWrapperContract.address,
                        salt: orderSalt,
                    });
                    const targetOrderEpoch = orderSalt.plus(1);
                    await exchangeWrapper.cancelOrdersUpToAsync(targetOrderEpoch, makerAddress);

                    const takerAssetFillAmount = signedOrder.takerAssetAmount;
                    const data = exchangeInstance.fillOrder.getABIEncodedTransactionData(
                        signedOrder,
                        takerAssetFillAmount,
                        signedOrder.signature,
                    );
                    const transaction = await takerTransactionFactory.newSignedTransactionAsync({ data });
                    const logDecoder = new LogDecoder(env.web3Wrapper, artifacts);
                    const transactionReceipt = await logDecoder.getTxWithDecodedLogsAsync(
                        await exchangeWrapperContract.fillOrder.sendTransactionAsync(
                            signedOrder,
                            takerAssetFillAmount,
                            transaction.salt,
                            transaction.expirationTimeSeconds,
                            signedOrder.signature,
                            transaction.signature,
                            { from: takerAddress },
                        ),
                    );
                    const fillLogs = transactionReceipt.logs.filter(
                        log => (log as LogWithDecodedArgs<ExchangeFillEventArgs>).event === 'Fill',
                    );
                    expect(fillLogs.length).to.eq(1);
                    const fillLogArgs = (fillLogs[0] as LogWithDecodedArgs<ExchangeFillEventArgs>).args;
                    expect(fillLogArgs.makerAddress).to.eq(makerAddress);
                    expect(fillLogArgs.takerAddress).to.eq(takerAddress);
                    expect(fillLogArgs.senderAddress).to.eq(exchangeWrapperContract.address);
                    expect(fillLogArgs.feeRecipientAddress).to.eq(feeRecipientAddress);
                    expect(fillLogArgs.makerAssetData).to.eq(signedOrder.makerAssetData);
                    expect(fillLogArgs.takerAssetData).to.eq(signedOrder.takerAssetData);
                    expect(fillLogArgs.makerAssetFilledAmount).to.bignumber.eq(signedOrder.makerAssetAmount);
                    expect(fillLogArgs.takerAssetFilledAmount).to.bignumber.eq(signedOrder.takerAssetAmount);
                    expect(fillLogArgs.makerFeePaid).to.bignumber.eq(signedOrder.makerFee);
                    expect(fillLogArgs.takerFeePaid).to.bignumber.eq(signedOrder.takerFee);
                    expect(fillLogArgs.orderHash).to.eq(orderHashUtils.getOrderHashHex(signedOrder));
                });
            });
            describe('Whitelist', () => {
                let whitelistContract: WhitelistContract;
                before(async () => {
                    whitelistContract = await WhitelistContract.deployFrom0xArtifactAsync(
                        artifacts.Whitelist,
                        env.provider,
                        env.txDefaults,
                        exchangeInstance.address,
                    );
                    const isApproved = true;
                    await exchangeInstance.setSignatureValidatorApproval.awaitTransactionSuccessAsync(
                        whitelistContract.address,
                        isApproved,
                        { from: takerAddress },
                    );
                });

<<<<<<< HEAD
                it('should revert if maker has not been whitelisted', async () => {
                    const isApproved = true;
                    await whitelistContract.updateWhitelistStatus.awaitTransactionSuccessAsync(
                        takerAddress,
                        isApproved,
                        { from: owner },
                    );
=======
    describe('Whitelist', () => {
        let whitelist: WhitelistContract;
        let whitelistOrderFactory: OrderFactory;

        before(async () => {
            whitelist = await WhitelistContract.deployFrom0xArtifactAsync(
                artifacts.Whitelist,
                provider,
                txDefaults,
                dependencyArtifacts,
                exchange.address,
            );
            const isApproved = true;
            await web3Wrapper.awaitTransactionSuccessAsync(
                await exchange.setSignatureValidatorApproval.sendTransactionAsync(whitelist.address, isApproved, {
                    from: takerAddress,
                }),
                constants.AWAIT_TRANSACTION_MINED_MS,
            );
            const defaultOrderParams = {
                ...constants.STATIC_ORDER_PARAMS,
                senderAddress: whitelist.address,
                exchangeAddress: exchange.address,
                makerAddress,
                feeRecipientAddress,
                makerAssetData: assetDataUtils.encodeERC20AssetData(defaultMakerTokenAddress),
                takerAssetData: assetDataUtils.encodeERC20AssetData(defaultTakerTokenAddress),
            };
            whitelistOrderFactory = new OrderFactory(makerPrivateKey, defaultOrderParams);
        });
>>>>>>> 0ae2d8ba

                    const signedOrder = await orderFactory.newSignedOrderAsync({
                        senderAddress: whitelistContract.address,
                    });
                    const takerAssetFillAmount = signedOrder.takerAssetAmount;
                    const salt = generatePseudoRandomSalt();
                    const tx = whitelistContract.fillOrderIfWhitelisted.sendTransactionAsync(
                        signedOrder,
                        takerAssetFillAmount,
                        salt,
                        signedOrder.signature,
                        { from: takerAddress },
                    );
                    return expect(tx).to.revertWith(RevertReason.MakerNotWhitelisted);
                });

                it('should revert if taker has not been whitelisted', async () => {
                    const isApproved = true;
                    await whitelistContract.updateWhitelistStatus.awaitTransactionSuccessAsync(
                        makerAddress,
                        isApproved,
                        { from: owner },
                    );

                    const signedOrder = await orderFactory.newSignedOrderAsync({
                        senderAddress: whitelistContract.address,
                    });
                    const takerAssetFillAmount = signedOrder.takerAssetAmount;
                    const salt = generatePseudoRandomSalt();
                    const tx = whitelistContract.fillOrderIfWhitelisted.sendTransactionAsync(
                        signedOrder,
                        takerAssetFillAmount,
                        salt,
                        signedOrder.signature,
                        { from: takerAddress },
                    );
                    return expect(tx).to.revertWith(RevertReason.TakerNotWhitelisted);
                });

                it('should fill the order if maker and taker have been whitelisted', async () => {
                    const isApproved = true;
                    await whitelistContract.updateWhitelistStatus.awaitTransactionSuccessAsync(
                        makerAddress,
                        isApproved,
                        { from: owner },
                    );

                    await whitelistContract.updateWhitelistStatus.awaitTransactionSuccessAsync(
                        takerAddress,
                        isApproved,
                        { from: owner },
                    );

                    const signedOrder = await orderFactory.newSignedOrderAsync({
                        senderAddress: whitelistContract.address,
                    });
                    const takerAssetFillAmount = signedOrder.takerAssetAmount;
                    const salt = generatePseudoRandomSalt();
                    const logDecoder = new LogDecoder(env.web3Wrapper, artifacts);
                    const transactionReceipt = await logDecoder.getTxWithDecodedLogsAsync(
                        await whitelistContract.fillOrderIfWhitelisted.sendTransactionAsync(
                            signedOrder,
                            takerAssetFillAmount,
                            salt,
                            signedOrder.signature,
                            { from: takerAddress },
                        ),
                    );

                    const fillLogs = transactionReceipt.logs.filter(
                        log => (log as LogWithDecodedArgs<ExchangeFillEventArgs>).event === 'Fill',
                    );
                    expect(fillLogs.length).to.eq(1);
                    const fillLogArgs = (fillLogs[0] as LogWithDecodedArgs<ExchangeFillEventArgs>).args;
                    expect(fillLogArgs.makerAddress).to.eq(makerAddress);
                    expect(fillLogArgs.takerAddress).to.eq(takerAddress);
                    expect(fillLogArgs.senderAddress).to.eq(whitelistContract.address);
                    expect(fillLogArgs.feeRecipientAddress).to.eq(feeRecipientAddress);
                    expect(fillLogArgs.makerAssetData).to.eq(signedOrder.makerAssetData);
                    expect(fillLogArgs.takerAssetData).to.eq(signedOrder.takerAssetData);
                    expect(fillLogArgs.makerAssetFilledAmount).to.bignumber.eq(signedOrder.makerAssetAmount);
                    expect(fillLogArgs.takerAssetFilledAmount).to.bignumber.eq(signedOrder.takerAssetAmount);
                    expect(fillLogArgs.makerFeePaid).to.bignumber.eq(signedOrder.makerFee);
                    expect(fillLogArgs.takerFeePaid).to.bignumber.eq(signedOrder.takerFee);
                    expect(fillLogArgs.orderHash).to.eq(orderHashUtils.getOrderHashHex(signedOrder));
                });
            });
        });
    });
});<|MERGE_RESOLUTION|>--- conflicted
+++ resolved
@@ -40,15 +40,7 @@
     WhitelistContract,
 } from '../src/';
 
-<<<<<<< HEAD
 const artifacts = { ...erc20Artifacts, ...localArtifacts };
-=======
-import { dependencyArtifacts } from './utils/dependency_artifacts';
-
-chaiSetup.configure();
-const expect = chai.expect;
-const blockchainLifecycle = new BlockchainLifecycle(web3Wrapper);
->>>>>>> 0ae2d8ba
 
 // tslint:disable:no-unnecessary-type-assertion
 blockchainTests.resets('Exchange transactions', env => {
@@ -109,16 +101,10 @@
 
         exchangeInstance = await ExchangeContract.deployFrom0xArtifactAsync(
             artifacts.Exchange,
-<<<<<<< HEAD
             env.provider,
             env.txDefaults,
+            {},
             new BigNumber(chainId),
-=======
-            provider,
-            txDefaults,
-            dependencyArtifacts,
-            assetDataUtils.encodeERC20AssetData(zrxToken.address),
->>>>>>> 0ae2d8ba
         );
         exchangeWrapper = new ExchangeWrapper(exchangeInstance, env.provider);
         await exchangeWrapper.registerAssetProxyAsync(erc20Proxy.address, owner);
@@ -860,7 +846,6 @@
                 );
                 expect(transactionExecutionLogs.length).to.eq(2);
 
-<<<<<<< HEAD
                 const execution1LogArgs = (transactionExecutionLogs[0] as LogWithDecodedArgs<
                     ExchangeTransactionExecutionEventArgs
                 >).args;
@@ -975,15 +960,6 @@
                 const expectedError = new ExchangeRevertErrors.TransactionError(
                     ExchangeRevertErrors.TransactionErrorCode.Expired,
                     expiredTransactionHash,
-=======
-            before(async () => {
-                exchangeWrapperContract = await ExchangeWrapperContract.deployFrom0xArtifactAsync(
-                    artifacts.ExchangeWrapper,
-                    provider,
-                    txDefaults,
-                    dependencyArtifacts,
-                    exchange.address,
->>>>>>> 0ae2d8ba
                 );
                 return expect(tx).to.revertWith(expectedError);
             });
@@ -1001,6 +977,7 @@
                         artifacts.ExchangeWrapper,
                         env.provider,
                         env.txDefaults,
+                        {},
                         exchangeInstance.address,
                     );
                 });
@@ -1103,6 +1080,7 @@
                         artifacts.Whitelist,
                         env.provider,
                         env.txDefaults,
+                        {},
                         exchangeInstance.address,
                     );
                     const isApproved = true;
@@ -1113,7 +1091,6 @@
                     );
                 });
 
-<<<<<<< HEAD
                 it('should revert if maker has not been whitelisted', async () => {
                     const isApproved = true;
                     await whitelistContract.updateWhitelistStatus.awaitTransactionSuccessAsync(
@@ -1121,38 +1098,6 @@
                         isApproved,
                         { from: owner },
                     );
-=======
-    describe('Whitelist', () => {
-        let whitelist: WhitelistContract;
-        let whitelistOrderFactory: OrderFactory;
-
-        before(async () => {
-            whitelist = await WhitelistContract.deployFrom0xArtifactAsync(
-                artifacts.Whitelist,
-                provider,
-                txDefaults,
-                dependencyArtifacts,
-                exchange.address,
-            );
-            const isApproved = true;
-            await web3Wrapper.awaitTransactionSuccessAsync(
-                await exchange.setSignatureValidatorApproval.sendTransactionAsync(whitelist.address, isApproved, {
-                    from: takerAddress,
-                }),
-                constants.AWAIT_TRANSACTION_MINED_MS,
-            );
-            const defaultOrderParams = {
-                ...constants.STATIC_ORDER_PARAMS,
-                senderAddress: whitelist.address,
-                exchangeAddress: exchange.address,
-                makerAddress,
-                feeRecipientAddress,
-                makerAssetData: assetDataUtils.encodeERC20AssetData(defaultMakerTokenAddress),
-                takerAssetData: assetDataUtils.encodeERC20AssetData(defaultTakerTokenAddress),
-            };
-            whitelistOrderFactory = new OrderFactory(makerPrivateKey, defaultOrderParams);
-        });
->>>>>>> 0ae2d8ba
 
                     const signedOrder = await orderFactory.newSignedOrderAsync({
                         senderAddress: whitelistContract.address,
