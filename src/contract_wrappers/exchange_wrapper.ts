--- conflicted
+++ resolved
@@ -227,7 +227,6 @@
     /**
      * Cancel a given fill amount of an order. Cancellations are cumulative.
      */
-<<<<<<< HEAD
     public async cancelOrderAsync(
         order: Order|SignedOrder, takerTokenCancelAmount: BigNumber.BigNumber): Promise<void> {
         await this.batchCancelOrderAsync([{
@@ -255,16 +254,6 @@
             await this.validateCancelOrderAndThrowIfInvalidAsync(
                 cancellationRequest.order, cancellationRequest.takerTokenCancelAmount);
         });
-=======
-    public async cancelOrderAsync(order: Order|SignedOrder, takerTokenCancelAmount: BigNumber.BigNumber):
-        Promise<void> {
-        assert.doesConformToSchema('order',
-            SchemaValidator.convertToJSONSchemaCompatibleObject(order as object),
-            orderSchema);
-        assert.isBigNumber('takerTokenCancelAmount', takerTokenCancelAmount);
-        await assert.isSenderAddressAvailableAsync(this.web3Wrapper, 'order.maker', order.maker);
-
->>>>>>> 834b28bf
         const exchangeInstance = await this.getExchangeContractAsync();
         const orderAddressesValuesAndTakerTokenCancelAmounts = _.map(cancellationRequestsBatch, cancellationRequest => {
             return [
